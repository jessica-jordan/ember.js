--- conflicted
+++ resolved
@@ -1,11 +1,7 @@
 {
   "name": "ember",
   "license": "MIT",
-<<<<<<< HEAD
-  "version": "1.11.0-beta.5",
-=======
   "version": "1.13.0-beta.1+canary",
->>>>>>> 03003966
   "scripts": {
     "build": "ember build --environment production",
     "postinstall": "bower install",
@@ -18,19 +14,12 @@
     "aws-sdk": "~2.1.5",
     "bower": "~1.3.2",
     "chalk": "^0.5.1",
-<<<<<<< HEAD
-    "ember-cli": "0.1.15",
-    "ember-cli-yuidoc": "^0.4.0",
-    "ember-publisher": "0.0.7",
-    "emberjs-build": "0.0.32",
-=======
     "ember-cli": "^0.2.0",
     "ember-cli-dependency-checker": "0.0.7",
     "ember-cli-yuidoc": "^0.4.0",
     "ember-publisher": "0.0.7",
     "emberjs-build": "0.0.43",
     "esperanto": "0.6.17",
->>>>>>> 03003966
     "express": "^4.5.0",
     "github": "^0.2.3",
     "glob": "~4.3.2",
