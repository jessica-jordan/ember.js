--- conflicted
+++ resolved
@@ -1,11 +1,7 @@
 PATH
   remote: .
   specs:
-<<<<<<< HEAD
-    ember-source (1.10.0.beta.4)
-=======
     ember-source (1.11.0.beta.1.canary)
->>>>>>> c68812cf
 
 GEM
   remote: https://rubygems.org/
