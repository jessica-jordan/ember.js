GIT
  remote: https://github.com/emberjs/ember-dev.git
  revision: 662016f838fffec5520ad1cfb80a78bf40b9aa30
  branch: master
  specs:
    ember-dev (0.1)
      aws-sdk
      colored
      execjs
      grit
      kicker
      puma
      rack
      rake-pipeline (~> 0.8.0)
      rake-pipeline-web-filters (~> 0.7.0)
      uglifier

GIT
  remote: https://github.com/livingsocial/rake-pipeline.git
  revision: a75d96fbadcc659a35a0ae59212e0bc60b58cc54
  specs:
    rake-pipeline (0.8.0)
      json
      rake (~> 10.1.0)
      thor

PATH
  remote: .
  specs:
<<<<<<< HEAD
    ember-source (1.5.1)
=======
    ember-source (1.6.0.pre)
>>>>>>> 34546c65
      handlebars-source (~> 1.0)

GEM
  remote: https://rubygems.org/
  specs:
    aws-sdk (1.35.0)
      json (~> 1.4)
      nokogiri (>= 1.4.4)
      uuidtools (~> 2.1)
    colored (1.2)
    diff-lcs (1.2.5)
    execjs (2.0.2)
    ffi (1.9.3)
    grit (2.5.0)
      diff-lcs (~> 1.1)
      mime-types (~> 1.15)
      posix-spawn (~> 0.3.6)
    handlebars-source (1.3.0)
    json (1.8.1)
    kicker (3.0.0)
      listen (~> 1.3.0)
      notify (~> 0.5.2)
    listen (1.3.1)
      rb-fsevent (>= 0.9.3)
      rb-inotify (>= 0.9)
      rb-kqueue (>= 0.2)
    mime-types (1.25.1)
    mini_portile (0.5.2)
    nokogiri (1.6.1)
      mini_portile (~> 0.5.0)
    notify (0.5.2)
    posix-spawn (0.3.8)
    puma (2.8.0)
      rack (>= 1.1, < 2.0)
    rack (1.5.2)
    rake (10.1.1)
    rake-pipeline-web-filters (0.7.0)
      rack
      rake-pipeline (~> 0.6)
    rb-fsevent (0.9.4)
    rb-inotify (0.9.3)
      ffi (>= 0.5.0)
    rb-kqueue (0.2.2)
      ffi (>= 0.5.0)
    thor (0.18.1)
    uglifier (2.4.0)
      execjs (>= 0.3.0)
      json (>= 1.8.0)
    uuidtools (2.1.4)

PLATFORMS
  ruby

DEPENDENCIES
  ember-dev!
  ember-source!
  rake-pipeline!<|MERGE_RESOLUTION|>--- conflicted
+++ resolved
@@ -27,11 +27,7 @@
 PATH
   remote: .
   specs:
-<<<<<<< HEAD
-    ember-source (1.5.1)
-=======
     ember-source (1.6.0.pre)
->>>>>>> 34546c65
       handlebars-source (~> 1.0)
 
 GEM
