--- conflicted
+++ resolved
@@ -97,11 +97,7 @@
   );
 };
 
-<<<<<<< HEAD
-AttrNode.prototype.rerender = function render() {
-=======
 AttrNode.prototype.rerender = function AttrNode_render() {
->>>>>>> 03003966
   this.isDirty = true;
   run.schedule('render', this, this.renderIfDirty);
 };
@@ -125,8 +121,3 @@
 
 AttrNode.prototype._notifyBecameVisible = function render() {
 };
-<<<<<<< HEAD
-
-export default AttrNode;
-=======
->>>>>>> 03003966
