import {
  ActionHandler,
  Evented,
  FrameworkObject,
  deprecateUnderscoreActions,
  typeOf
} from 'ember-runtime';
import { initViewElement } from '../system/utils';
import { cloneStates, states } from './states';

/**
  `Ember.CoreView` is an abstract class that exists to give view-like behavior
  to both Ember's main view class `Ember.Component` and other classes that don't need
  the full functionality of `Ember.Component`.

  Unless you have specific needs for `CoreView`, you will use `Ember.Component`
  in your applications.

  @class CoreView
  @namespace Ember
  @extends Ember.Object
  @deprecated Use `Ember.Component` instead.
  @uses Ember.Evented
  @uses Ember.ActionHandler
  @private
*/
const CoreView = FrameworkObject.extend(Evented, ActionHandler, {
  isView: true,

  _states: cloneStates(states),

  init() {
    this._super(...arguments);
    this._state = 'preRender';
    this._currentState = this._states.preRender;

    initViewElement(this);

    if (!this.renderer) {
      throw new Error(`Cannot instantiate a component without a renderer. Please ensure that you are creating ${this} with a proper container/registry.`);
    }
  },

  /**
    If the view is currently inserted into the DOM of a parent view, this
    property will point to the parent of the view.

    @property parentView
    @type Ember.View
    @default null
    @private
  */
  parentView: null,

  instrumentDetails(hash) {
    hash.object = this.toString();
    hash.containerKey = this._debugContainerKey;
    hash.view = this;
    return hash;
  },

  /**
    Override the default event firing from `Ember.Evented` to
    also call methods with the given name.

    @method trigger
    @param name {String}
    @private
  */
  trigger(name, ...args) {
    this._super(...arguments);
    let method = this[name];
<<<<<<< HEAD
    if (method) {
=======
    if (typeof method === 'function') {
      let args = new Array(arguments.length - 1);
      for (let i = 1; i < arguments.length; i++) {
        args[i - 1] = arguments[i];
      }
>>>>>>> bb700381
      return method.apply(this, args);
    }
  },

  has(name) {
    return typeOf(this[name]) === 'function' || this._super(name);
  }
});

deprecateUnderscoreActions(CoreView);

CoreView.reopenClass({
  isViewFactory: true
});

export default CoreView;<|MERGE_RESOLUTION|>--- conflicted
+++ resolved
@@ -70,15 +70,7 @@
   trigger(name, ...args) {
     this._super(...arguments);
     let method = this[name];
-<<<<<<< HEAD
-    if (method) {
-=======
     if (typeof method === 'function') {
-      let args = new Array(arguments.length - 1);
-      for (let i = 1; i < arguments.length; i++) {
-        args[i - 1] = arguments[i];
-      }
->>>>>>> bb700381
       return method.apply(this, args);
     }
   },
