--- conflicted
+++ resolved
@@ -609,11 +609,7 @@
     App: {
       EmptyView: View.extend({
         tagName: 'kbd',
-<<<<<<< HEAD
-        render: function(buf) {
-=======
         render(buf) {
->>>>>>> b0b30e5e
           buf.push("THIS IS AN EMPTY VIEW");
         }
       })
