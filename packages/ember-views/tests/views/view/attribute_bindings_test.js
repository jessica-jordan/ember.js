--- conflicted
+++ resolved
@@ -5,7 +5,6 @@
 import { SafeString } from "ember-htmlbars/utils/string";
 
 import EmberView from "ember-views/views/view";
-import EmberHandlebars from "ember-handlebars-compiler";
 
 var originalLookup = Ember.lookup;
 var lookup, view;
@@ -332,11 +331,7 @@
   equal(view.$().attr('href'), "unsafe:javascript:alert('foo')", "value property sanitized");
 
   run(function() {
-<<<<<<< HEAD
-    view.set('href', new EmberHandlebars.SafeString(view.get('href')));
-=======
     view.set('href', new SafeString(view.get('href')));
->>>>>>> f34d71e1
   });
 
   equal(view.$().attr('href'), "javascript:alert('foo')", "value is not defined");
