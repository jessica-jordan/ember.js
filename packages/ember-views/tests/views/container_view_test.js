import { get } from "ember-metal/property_get";
import { set } from "ember-metal/property_set";
import run from "ember-metal/run_loop";
import { computed } from "ember-metal/computed";
import Controller from "ember-runtime/controllers/controller";
import jQuery from "ember-views/system/jquery";
import View from "ember-views/views/view";
import ContainerView from "ember-views/views/container_view";
import Registry from "container/registry";
import compile from "ember-template-compiler/system/compile";
import getElementStyle from 'ember-views/tests/test-helpers/get-element-style';

var trim = jQuery.trim;
var container, registry, view, otherContainer;

QUnit.module("ember-views/views/container_view_test", {
  setup() {
    registry = new Registry();
  },
  teardown() {
    run(function() {
      if (container) { container.destroy(); }
      if (view) { view.destroy(); }
      if (otherContainer) { otherContainer.destroy(); }
    });
  }
});

QUnit.test("should be able to insert views after the DOM representation is created", function() {
  container = ContainerView.create({
    classNameBindings: ['name'],
    name: 'foo',
    container: registry.container()
  });

  run(function() {
    container.appendTo('#qunit-fixture');
  });

  view = View.create({
    template: compile('This is my moment')
  });

  run(function() {
    container.pushObject(view);
  });

  equal(view.container, container.container, 'view gains its containerViews container');
  equal(view.parentView, container, 'view\'s parentView is the container');
  equal(trim(container.$().text()), "This is my moment");

  run(function() {
    container.destroy();
  });

});

QUnit.test("should be able to observe properties that contain child views", function() {
  expectDeprecation("Setting `childViews` on a Container is deprecated.");

  run(function() {
    var Container = ContainerView.extend({
      childViews: ['displayView'],
      displayIsDisplayed: computed.alias('displayView.isDisplayed'),

      displayView: View.extend({
        isDisplayed: true
      })
    });

    container = Container.create();
    container.appendTo('#qunit-fixture');
  });
  equal(container.get('displayIsDisplayed'), true, "can bind to child view");

  run(function () {
    container.set('displayView.isDisplayed', false);
  });

  equal(container.get('displayIsDisplayed'), false, "can bind to child view");
});

QUnit.test("childViews inherit their parents iocContainer, and retain the original container even when moved", function() {
  var iocContainer = registry.container();

  container = ContainerView.create({
    container: iocContainer
  });

  otherContainer = ContainerView.create({
    container: iocContainer
  });

  view = View.create();

  container.pushObject(view);

  strictEqual(view.get('parentView'), container, "sets the parent view after the childView is appended");
  strictEqual(get(view, 'container'), container.container, "inherits its parentViews iocContainer");

  container.removeObject(view);

  strictEqual(get(view, 'container'), container.container, "leaves existing iocContainer alone");

  otherContainer.pushObject(view);

  strictEqual(view.get('parentView'), otherContainer, "sets the new parent view after the childView is appended");
  strictEqual(get(view, 'container'), container.container, "still inherits its original parentViews iocContainer");
});

QUnit.test("should set the parentView property on views that are added to the child views array", function() {
  container = ContainerView.create();

  var ViewKlass = View.extend({
    template: compile("This is my moment")
  });

  view = ViewKlass.create();

  container.pushObject(view);
  equal(view.get('parentView'), container, "sets the parent view after the childView is appended");

  run(function() {
    container.removeObject(view);
  });
  equal(get(view, 'parentView'), null, "sets parentView to null when a view is removed");

  run(function() {
    container.appendTo('#qunit-fixture');
  });

  run(function() {
    container.pushObject(view);
  });

  equal(get(view, 'parentView'), container, "sets the parent view after the childView is appended");

  var secondView = ViewKlass.create();
  var thirdView = ViewKlass.create();
  var fourthView = ViewKlass.create();

  run(function() {
    container.pushObject(secondView);
    container.replace(1, 0, [thirdView, fourthView]);
  });

  equal(get(secondView, 'parentView'), container, "sets the parent view of the second view");
  equal(get(thirdView, 'parentView'), container, "sets the parent view of the third view");
  equal(get(fourthView, 'parentView'), container, "sets the parent view of the fourth view");

  run(function() {
    container.replace(2, 2);
  });

  equal(get(view, 'parentView'), container, "doesn't change non-removed view");
  equal(get(thirdView, 'parentView'), container, "doesn't change non-removed view");
  equal(get(secondView, 'parentView'), null, "clears the parent view of the third view");
  equal(get(fourthView, 'parentView'), null, "clears the parent view of the fourth view");

  run(function() {
    secondView.destroy();
    thirdView.destroy();
    fourthView.destroy();
  });
});

QUnit.test("should trigger parentViewDidChange when parentView is changed", function() {
  container = ContainerView.create();

  var secondContainer = ContainerView.create();
  var parentViewChanged = 0;

  var ViewKlass = View.extend({
    parentViewDidChange() { parentViewChanged++; }
  });

  view = ViewKlass.create();

  container.pushObject(view);
  container.removeChild(view);
  secondContainer.pushObject(view);

  equal(parentViewChanged, 3);

  run(function() {
    secondContainer.destroy();
  });
});

QUnit.test("should be able to push initial views onto the ContainerView and have it behave", function() {
  var Container = ContainerView.extend({
    init() {
      this._super.apply(this, arguments);
      this.pushObject(View.create({
        name: 'A',
        template: compile('A')
      }));
      this.pushObject(View.create({
        name: 'B',
        template: compile('B')
      }));
    },
    // functions here avoid attaching an observer, which is
    // not supported.
    lengthSquared() {
      return this.get('length') * this.get('length');
    },
    mapViewNames() {
      return this.map(function(_view) {
        return _view.get('name');
      });
    }
  });

  container = Container.create();

  equal(container.lengthSquared(), 4);

  deepEqual(container.mapViewNames(), ['A','B']);

  run(container, 'appendTo', '#qunit-fixture');

  equal(container.$().text(), 'AB');

  run(function () {
    container.pushObject(View.create({
      name: 'C',
      template: compile('C')
    }));
  });

  equal(container.lengthSquared(), 9);

  deepEqual(container.mapViewNames(), ['A','B','C']);

  equal(container.$().text(), 'ABC');

  run(container, 'destroy');
});

QUnit.test("views that are removed from a ContainerView should have their child views cleared", function() {
  container = ContainerView.create();

  var ChildView = View.extend({
    MyView: View,
    template: compile('{{view MyView}}')
  });
  var view = ChildView.create();

  container.pushObject(view);

  run(function() {
    container.appendTo('#qunit-fixture');
  });

  equal(get(view, 'childViews.length'), 1, "precond - renders one child view");
  run(function() {
    container.removeObject(view);
  });
  strictEqual(container.$('div').length, 0, "the child view is removed from the DOM");
});

QUnit.test("if a ContainerView starts with an empty currentView, nothing is displayed", function() {
  container = ContainerView.create();

  run(function() {
    container.appendTo('#qunit-fixture');
  });

  equal(container.$().text(), '', "has a empty contents");
  equal(get(container, 'childViews.length'), 0, "should not have any child views");
});

QUnit.test("if a ContainerView starts with a currentView, it is rendered as a child view", function() {
  var controller = Controller.create();
  container = ContainerView.create({
    controller: controller
  });

  var mainView = View.create({
    template: compile('This is the main view.')
  });

  set(container, 'currentView', mainView);

  run(function() {
    container.appendTo('#qunit-fixture');
  });

  equal(trim(container.$().text()), "This is the main view.", "should render its child");
  equal(get(container, 'length'), 1, "should have one child view");
  equal(container.objectAt(0), mainView, "should have the currentView as the only child view");
  equal(mainView.get('parentView'), container, "parentView is setup");
});

QUnit.test("if a ContainerView is created with a currentView, it is rendered as a child view", function() {
  var mainView = View.create({
    template: compile('This is the main view.')
  });

  var controller = Controller.create();

  container = ContainerView.create({
    currentView: mainView,
    controller: controller
  });

  run(function() {
    container.appendTo('#qunit-fixture');
  });

  equal(container.$().text(), "This is the main view.", "should render its child");
  equal(get(container, 'length'), 1, "should have one child view");
  equal(container.objectAt(0), mainView, "should have the currentView as the only child view");
  equal(mainView.get('parentView'), container, "parentView is setup");
});

QUnit.test("if a ContainerView starts with no currentView and then one is set, the ContainerView is updated", function() {
  var mainView = View.create({
    template: compile("This is the {{name}} view.")
  });

  var controller = Controller.create({
    name: "main"
  });

  container = ContainerView.create({
    controller: controller
  });

  run(function() {
    container.appendTo('#qunit-fixture');
  });

  equal(container.$().text(), '', "has a empty contents");
  equal(get(container, 'childViews.length'), 0, "should not have any child views");

  run(function() {
    set(container, 'currentView', mainView);
  });

  equal(container.$().text(), "This is the main view.", "should render its child");
  equal(get(container, 'length'), 1, "should have one child view");
  equal(container.objectAt(0), mainView, "should have the currentView as the only child view");
  equal(mainView.get('parentView'), container, "parentView is setup");
});

QUnit.test("if a ContainerView starts with a currentView and then is set to null, the ContainerView is updated", function() {
  var mainView = View.create({
    template: compile("This is the main view.")
  });

  var controller = Controller.create();

  container = ContainerView.create({
    controller: controller
  });

  container.set('currentView', mainView);

  run(function() {
    container.appendTo('#qunit-fixture');
  });

  equal(container.$().text(), "This is the main view.", "should render its child");
  equal(get(container, 'length'), 1, "should have one child view");
  equal(container.objectAt(0), mainView, "should have the currentView as the only child view");
  equal(mainView.get('parentView'), container, "parentView is setup");

  run(function() {
    set(container, 'currentView', null);
  });

  equal(container.$().text(), '', "has a empty contents");
  equal(get(container, 'childViews.length'), 0, "should not have any child views");
});

QUnit.test("if a ContainerView starts with a currentView and then is set to null, the ContainerView is updated and the previous currentView is destroyed", function() {
  var mainView = View.create({
    template: compile("This is the main view.")
  });

  var controller = Controller.create();

  container = ContainerView.create({
    controller: controller
  });

  container.set('currentView', mainView);

  run(function() {
    container.appendTo('#qunit-fixture');
  });

  equal(container.$().text(), "This is the main view.", "should render its child");
  equal(get(container, 'length'), 1, "should have one child view");
  equal(container.objectAt(0), mainView, "should have the currentView as the only child view");
  equal(mainView.get('parentView'), container, "parentView is setup");

  run(function() {
    set(container, 'currentView', null);
  });

  equal(mainView.isDestroyed, true, 'should destroy the previous currentView.');

  equal(container.$().text(), '', "has a empty contents");
  equal(get(container, 'childViews.length'), 0, "should not have any child views");
});

QUnit.test("if a ContainerView starts with a currentView and then a different currentView is set, the old view is destroyed and the new one is added", function() {
  container = ContainerView.create();
  var mainView = View.create({
    template: compile("This is the main view.")
  });

  var secondaryView = View.create({
    template: compile("This is the secondary view.")
  });

  var tertiaryView = View.create({
    template: compile("This is the tertiary view.")
  });

  container.set('currentView', mainView);

  run(function() {
    container.appendTo('#qunit-fixture');
  });

  equal(container.$().text(), "This is the main view.", "should render its child");
  equal(get(container, 'length'), 1, "should have one child view");
  equal(container.objectAt(0), mainView, "should have the currentView as the only child view");

  run(function() {
    set(container, 'currentView', secondaryView);
  });

  equal(get(container, 'length'), 1, "should have one child view");
  equal(container.objectAt(0), secondaryView, "should have the currentView as the only child view");
  equal(mainView.isDestroyed, true, 'should destroy the previous currentView: mainView.');

  equal(trim(container.$().text()), "This is the secondary view.", "should render its child");

  run(function() {
    set(container, 'currentView', tertiaryView);
  });

  equal(get(container, 'length'), 1, "should have one child view");
  equal(container.objectAt(0), tertiaryView, "should have the currentView as the only child view");
  equal(secondaryView.isDestroyed, true, 'should destroy the previous currentView: secondaryView.');

  equal(trim(container.$().text()), "This is the tertiary view.", "should render its child");
});

QUnit.test("should be able to modify childViews many times during an run loop", function () {

  container = ContainerView.create();

  run(function() {
    container.appendTo('#qunit-fixture');
  });

  var one = View.create({
    template: compile('one')
  });

  var two = View.create({
    template: compile('two')
  });

  var three = View.create({
    template: compile('three')
  });

  run(function() {
    // initial order
    container.pushObjects([three, one, two]);
    // sort
    container.removeObject(three);
    container.pushObject(three);
  });

  // Remove whitespace added by IE 8
  equal(trim(container.$().text()), 'onetwothree');
});

QUnit.test("should be able to modify childViews then rerender the ContainerView in same run loop", function () {
  container = ContainerView.create();

  run(function() {
    container.appendTo('#qunit-fixture');
  });

  var child = View.create({
    template: compile('child')
  });

  run(function() {
    container.pushObject(child);
    container.rerender();
  });

  equal(trim(container.$().text()), 'child');
});

QUnit.test("should be able to modify childViews then rerender then modify again the ContainerView in same run loop", function () {
  container = ContainerView.create();

  run(function() {
    container.appendTo('#qunit-fixture');
  });

  var Child = View.extend({
    count: 0,
    willRender: function() {
      this.count++;
    },
    template: compile('{{view.label}}')
  });

  var one = Child.create({ label: 'one' });
  var two = Child.create({ label: 'two' });

  run(function() {
    container.pushObject(one);
    container.pushObject(two);
  });

  equal(one.count, 1, 'rendered one.count child only once');
  equal(two.count, 1, 'rendered two.count child only once');
  // Remove whitespace added by IE 8
  equal(trim(container.$().text()), 'onetwo');
});

QUnit.test("should be able to modify childViews then rerender again the ContainerView in same run loop and then modify again", function () {
  container = ContainerView.create();

  run(function() {
    container.appendTo('#qunit-fixture');
  });

  var Child = View.extend({
    count: 0,
    willRender() {
      this.count++;
    },
    template: compile('{{view.label}}')
  });

  var one = Child.create({ label: 'one' });
  var two = Child.create({ label: 'two' });

  run(function() {
    container.pushObject(one);
    container.rerender();
  });

  equal(one.count, 1, 'rendered one child only once');
  equal(container.$().text(), 'one');

  run(function () {
    container.pushObject(two);
  });

  equal(one.count, 1, 'rendered one child only once');
  equal(two.count, 1, 'rendered two child only once');

  // IE 8 adds a line break but this shouldn't affect validity
  equal(trim(container.$().text()), 'onetwo');
});

QUnit.test("should invalidate `element` on itself and childViews when being rendered by ensureChildrenAreInDOM", function () {
  expectDeprecation("Setting `childViews` on a Container is deprecated.");

  var root = ContainerView.create();

  view = View.create({ template: compile('child view') });
  container = ContainerView.create({ childViews: ['child'], child: view });

  run(function() {
    root.appendTo('#qunit-fixture');
  });

  run(function() {
    root.pushObject(container);

    // Get the parent and child's elements to cause them to be cached as null
    container.get('element');
    view.get('element');
  });

  ok(!!container.get('element'), "Parent's element should have been recomputed after being rendered");
  ok(!!view.get('element'), "Child's element should have been recomputed after being rendered");

  run(function() {
    root.destroy();
  });
});

QUnit.test("Child view can only be added to one container at a time", function () {
  expect(2);

  container = ContainerView.create();
  var secondContainer = ContainerView.create();

  run(function() {
    container.appendTo('#qunit-fixture');
  });

  var view = View.create();

  run(function() {
    container.set('currentView', view);
  });

  expectAssertion(function() {
    run(function() {
      secondContainer.set('currentView', view);
    });
  });

  expectAssertion(function() {
    run(function() {
      secondContainer.pushObject(view);
    });
  });

  run(function() {
    secondContainer.destroy();
  });
});

QUnit.test("if a containerView appends a child in its didInsertElement event, the didInsertElement event of the child view should be fired once", function (assert) {

  var counter = 0;
  var root = ContainerView.create({});

  container = ContainerView.create({

    didInsertElement() {

      var view = ContainerView.create({
        didInsertElement() {
          counter++;
        }
      });

      this.pushObject(view);

    }

  });

  run(function() {
    root.appendTo('#qunit-fixture');
  });

  expectDeprecation(function() {
    run(function() {
      root.pushObject(container);
    });
  }, /was modified inside the didInsertElement hook/);

  assert.strictEqual(counter, 1, "child didInsertElement was invoked");

  run(function() {
    root.destroy();
  });

});


QUnit.test("ContainerView is observable [DEPRECATED]", function() {
  container = ContainerView.create();
  var observerFired = false;
  expectDeprecation(function() {
    container.addObserver('this.[]', function() {
      observerFired = true;
    });
  }, /ContainerViews should not be observed as arrays. This behavior will change in future implementations of ContainerView./);

  ok(!observerFired, 'Nothing changed, no observer fired');

  container.pushObject(View.create());
  ok(observerFired, 'View pushed, observer fired');
});

QUnit.test('ContainerView supports bound attributes', function() {
  container = ContainerView.create({
    attributeBindings: ['width'],
    width: "100px"
  });

  run(function() {
    container.appendTo('#qunit-fixture');
  });

  equal(container.$().attr('width'), '100px', "width is applied to the element");

  run(function() {
    container.set('width', '200px');
  });

  equal(container.$().attr('width'), '200px', "width is applied to the element");
});

QUnit.test('ContainerView supports bound style attribute', function() {
  container = ContainerView.create({
    attributeBindings: ['style'],
    style: "width: 100px;"
  });

  run(function() {
    container.appendTo('#qunit-fixture');
  });

<<<<<<< HEAD
  equal(container.$().attr('style'), 'width: 100px;', "width is applied to the element");
=======
  equal(getElementStyle(container.element), 'WIDTH: 100PX;', "width is applied to the element");
>>>>>>> 2615a955

  run(function() {
    container.set('style', 'width: 200px;');
  });

<<<<<<< HEAD
  equal(container.$().attr('style'), 'width: 200px;', "width is applied to the element");
=======
  equal(getElementStyle(container.element), 'WIDTH: 200PX;', "width is applied to the element");
>>>>>>> 2615a955
});

QUnit.test('ContainerView supports changing children with style attribute', function() {
  container = ContainerView.create({
    attributeBindings: ['style'],
    style: "width: 100px;"
  });

  run(function() {
    container.appendTo('#qunit-fixture');
  });

<<<<<<< HEAD
  equal(container.$().attr('style'), 'width: 100px;', "width is applied to the element");
=======
  equal(getElementStyle(container.element), 'WIDTH: 100PX;', "width is applied to the element");
>>>>>>> 2615a955

  view = View.create();

  run(function() {
    container.pushObject(view);
  });
<<<<<<< HEAD
=======
});

QUnit.test("should render child views with a different tagName", function() {
  expectDeprecation("Setting `childViews` on a Container is deprecated.");

  container = ContainerView.create({
    childViews: ["child"],

    child: View.create({
      tagName: 'aside'
    })
  });

  run(function() {
    container.createElement();
  });

  equal(container.$('aside').length, 1);
});

QUnit.test("should allow hX tags as tagName", function() {
  expectDeprecation("Setting `childViews` on a Container is deprecated.");

  container = ContainerView.create({
    childViews: ["child"],

    child: View.create({
      tagName: 'h3'
    })
  });

  run(function() {
    container.createElement();
  });

  ok(container.$('h3').length, "does not render the h3 tag correctly");
});

QUnit.test("renders contained view with omitted start tag and parent view context", function() {
  expectDeprecation("Setting `childViews` on a Container is deprecated.");

  view = ContainerView.createWithMixins({
    tagName: 'table',
    childViews: ["row"],
    row: View.createWithMixins({
      tagName: 'tr'
    })
  });

  run(view, view.append);

  equal(view.element.tagName, 'TABLE', 'container view is table');
  equal(view.element.childNodes[2].tagName, 'TR', 'inner view is tr');

  run(view, view.rerender);

  equal(view.element.tagName, 'TABLE', 'container view is table');
  equal(view.element.childNodes[2].tagName, 'TR', 'inner view is tr');
>>>>>>> 2615a955
});<|MERGE_RESOLUTION|>--- conflicted
+++ resolved
@@ -714,21 +714,13 @@
     container.appendTo('#qunit-fixture');
   });
 
-<<<<<<< HEAD
-  equal(container.$().attr('style'), 'width: 100px;', "width is applied to the element");
-=======
   equal(getElementStyle(container.element), 'WIDTH: 100PX;', "width is applied to the element");
->>>>>>> 2615a955
 
   run(function() {
     container.set('style', 'width: 200px;');
   });
 
-<<<<<<< HEAD
-  equal(container.$().attr('style'), 'width: 200px;', "width is applied to the element");
-=======
   equal(getElementStyle(container.element), 'WIDTH: 200PX;', "width is applied to the element");
->>>>>>> 2615a955
 });
 
 QUnit.test('ContainerView supports changing children with style attribute', function() {
@@ -741,19 +733,13 @@
     container.appendTo('#qunit-fixture');
   });
 
-<<<<<<< HEAD
-  equal(container.$().attr('style'), 'width: 100px;', "width is applied to the element");
-=======
   equal(getElementStyle(container.element), 'WIDTH: 100PX;', "width is applied to the element");
->>>>>>> 2615a955
 
   view = View.create();
 
   run(function() {
     container.pushObject(view);
   });
-<<<<<<< HEAD
-=======
 });
 
 QUnit.test("should render child views with a different tagName", function() {
@@ -812,5 +798,4 @@
 
   equal(view.element.tagName, 'TABLE', 'container view is table');
   equal(view.element.childNodes[2].tagName, 'TR', 'inner view is tr');
->>>>>>> 2615a955
 });