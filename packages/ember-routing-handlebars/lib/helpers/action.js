import Ember from "ember-metal/core"; // Handlebars, uuid, FEATURES, assert, deprecate
import { forEach } from "ember-metal/array";
import { uuid } from "ember-metal/utils";
import run from "ember-metal/run_loop";

import { readUnwrappedModel } from "ember-views/streams/read";
import { isSimpleClick } from "ember-views/system/utils";
import ActionManager from "ember-views/system/action_manager";
import EmberHandlebars from "ember-handlebars";

/**
@module ember
@submodule ember-routing
*/

function actionArgs(parameters, actionName) {
  var ret, i;

  if (actionName === undefined) {
    ret = new Array(parameters.length);
    for (i = 0; i < parameters.length; i++) {
      ret[i] = readUnwrappedModel(parameters[i]);
    }
  } else {
    ret = new Array(parameters.length + 1);
    ret[0] = actionName;
    for (i = 0; i < parameters.length; i++) {
      ret[i + 1] = readUnwrappedModel(parameters[i]);
    }
  }

  return ret;
}

var ActionHelper = {};

// registeredActions is re-exported for compatibility with older plugins
// that were using this undocumented API.
ActionHelper.registeredActions = ActionManager.registeredActions;

export { ActionHelper };

var keys = ["alt", "shift", "meta", "ctrl"];

var POINTER_EVENT_TYPE_REGEX = /^click|mouse|touch/;

var isAllowedEvent = function(event, allowedKeys) {
  if (typeof allowedKeys === "undefined") {
    if (POINTER_EVENT_TYPE_REGEX.test(event.type)) {
      return isSimpleClick(event);
    } else {
      allowedKeys = '';
    }
  }

  if (allowedKeys.indexOf("any") >= 0) {
    return true;
  }

  var allowed = true;

  forEach.call(keys, function(key) {
    if (event[key + "Key"] && allowedKeys.indexOf(key) === -1) {
      allowed = false;
    }
  });

  return allowed;
};

function isKeyEvent(eventName) {
  return ['keyUp', 'keyPress', 'keyDown'].indexOf(eventName) !== -1;
}

function ignoreKeyEvent(eventName, event, keyCode) {
  var any = 'any';
  keyCode = keyCode || any;
  return isKeyEvent(eventName) && keyCode !== any && keyCode !== event.which.toString();
}

ActionHelper.registerAction = function(actionNameOrStream, options, allowedKeys) {
  var actionId = uuid();
  var eventName = options.eventName;
  var parameters = options.parameters;

  ActionManager.registeredActions[actionId] = {
    eventName: eventName,
    handler: function handleRegisteredAction(event) {
      if (!isAllowedEvent(event, allowedKeys)) { return true; }

      if (options.preventDefault !== false) {
        event.preventDefault();
      }

      if (options.bubbles === false) {
        event.stopPropagation();
      }

      var target = options.target.value();

      if (Ember.FEATURES.isEnabled("ember-routing-handlebars-action-with-key-code")) {
        if (ignoreKeyEvent(eventName, event, options.withKeyCode)) {
          return;
        }
      }

      var actionName;

      if (actionNameOrStream.isStream) {
        actionName = actionNameOrStream.value();

        if (typeof actionName === 'undefined' || typeof actionName === 'function') {
          actionName = actionNameOrStream._originalPath;
          Ember.deprecate("You specified a quoteless path to the {{action}} helper '" +
                          actionName + "' which did not resolve to an actionName." +
                          " Perhaps you meant to use a quoted actionName? (e.g. {{action '" + actionName + "'}}).");
        }
      }

      if (!actionName) {
        actionName = actionNameOrStream;
      }

      run(function runRegisteredAction() {
        if (target.send) {
          target.send.apply(target, actionArgs(parameters, actionName));
        } else {
          Ember.assert("The action '" + actionName + "' did not exist on " + target, typeof target[actionName] === 'function');
          target[actionName].apply(target, actionArgs(parameters));
        }
      });
    }
  };

  options.view.on('willClearRender', function() {
    delete ActionManager.registeredActions[actionId];
  });

  return actionId;
};

/**

  The `{{action}}` helper provides a useful shortcut for registering an HTML
  element within a template for a single DOM event and forwarding that
  interaction to the template's controller or specified `target` option.

  If the controller does not implement the specified action, the event is sent
  to the current route, and it bubbles up the route hierarchy from there.

  For more advanced event handling see [Ember.Component](/api/classes/Ember.Component.html)
<<<<<<< HEAD


=======


>>>>>>> e996eacc
  ### Use
  Given the following application Handlebars template on the page

  ```handlebars
  <div {{action 'anActionName'}}>
    click me
  </div>
  ```

  And application code

  ```javascript
  App.ApplicationController = Ember.Controller.extend({
    actions: {
      anActionName: function() {
      }
    }
  });
  ```

  Will result in the following rendered HTML

  ```html
  <div class="ember-view">
    <div data-ember-action="1">
      click me
    </div>
  </div>
  ```

  Clicking "click me" will trigger the `anActionName` action of the
  `App.ApplicationController`. In this case, no additional parameters will be passed.

  If you provide additional parameters to the helper:

  ```handlebars
  <button {{action 'edit' post}}>Edit</button>
  ```

  Those parameters will be passed along as arguments to the JavaScript
  function implementing the action.

  ### Event Propagation

  Events triggered through the action helper will automatically have
  `.preventDefault()` called on them. You do not need to do so in your event
  handlers. If you need to allow event propagation (to handle file inputs for
  example) you can supply the `preventDefault=false` option to the `{{action}}` helper:

  ```handlebars
  <div {{action "sayHello" preventDefault=false}}>
    <input type="file" />
    <input type="checkbox" />
  </div>
  ```

  To disable bubbling, pass `bubbles=false` to the helper:

  ```handlebars
  <button {{action 'edit' post bubbles=false}}>Edit</button>
  ```

  If you need the default handler to trigger you should either register your
  own event handler, or use event methods on your view class. See [Ember.View](/api/classes/Ember.View.html)
  'Responding to Browser Events' for more information.

  ### Specifying DOM event type

  By default the `{{action}}` helper registers for DOM `click` events. You can
  supply an `on` option to the helper to specify a different DOM event name:

  ```handlebars
  <div {{action "anActionName" on="doubleClick"}}>
    click me
  </div>
  ```

  See `Ember.View` 'Responding to Browser Events' for a list of
  acceptable DOM event names.

  ### Specifying whitelisted modifier keys

  By default the `{{action}}` helper will ignore click event with pressed modifier
  keys. You can supply an `allowedKeys` option to specify which keys should not be ignored.

  ```handlebars
  <div {{action "anActionName" allowedKeys="alt"}}>
    click me
  </div>
  ```

  This way the `{{action}}` will fire when clicking with the alt key pressed down.

  Alternatively, supply "any" to the `allowedKeys` option to accept any combination of modifier keys.

  ```handlebars
  <div {{action "anActionName" allowedKeys="any"}}>
    click me with any key pressed
  </div>
  ```

  ### Specifying a Target

  There are several possible target objects for `{{action}}` helpers:

  In a typical Ember application, where templates are managed through use of the
  `{{outlet}}` helper, actions will bubble to the current controller, then
  to the current route, and then up the route hierarchy.

  Alternatively, a `target` option can be provided to the helper to change
  which object will receive the method call. This option must be a path
  to an object, accessible in the current context:

  ```handlebars
  {{! the application template }}
  <div {{action "anActionName" target=view}}>
    click me
  </div>
  ```

  ```javascript
  App.ApplicationView = Ember.View.extend({
    actions: {
      anActionName: function(){}
    }
  });

  ```

  ### Additional Parameters

  You may specify additional parameters to the `{{action}}` helper. These
  parameters are passed along as the arguments to the JavaScript function
  implementing the action.

  ```handlebars
  {{#each person in people}}
    <div {{action "edit" person}}>
      click me
    </div>
  {{/each}}
  ```

  Clicking "click me" will trigger the `edit` method on the current controller
  with the value of `person` as a parameter.

  @method action
  @for Ember.Handlebars.helpers
  @param {String} actionName
  @param {Object} [context]*
  @param {Hash} options
*/
export function actionHelper(actionName) {
  var length = arguments.length;
  var options = arguments[length - 1];
  var view = options.data.view;
  var hash = options.hash;
  var types = options.types;

  // create a hash to pass along to registerAction
  var parameters = [];

  var actionOptions = {
    eventName: hash.on || "click",
    parameters: parameters,
    view: options.data.view,
    bubbles: hash.bubbles,
    preventDefault: hash.preventDefault,
    target: view.getStream(hash.target || 'controller'),
    withKeyCode: hash.withKeyCode
  };

  var actionNameStream;

  if (types[0] === "ID") {
    actionNameStream = view.getStream(actionName);
    actionNameStream._originalPath = actionName;
  } else {
    actionNameStream = actionName;
  }

  for (var i = 1; i < length - 1; i++) {
    if (types[i] === "ID") {
      parameters.push(view.getStream(arguments[i]));
    } else {
      parameters.push(arguments[i]);
    }
  }

  var actionId = ActionHelper.registerAction(actionNameStream, actionOptions, hash.allowedKeys);
  return new EmberHandlebars.SafeString('data-ember-action="' + actionId + '"');
}<|MERGE_RESOLUTION|>--- conflicted
+++ resolved
@@ -149,13 +149,8 @@
   to the current route, and it bubbles up the route hierarchy from there.
 
   For more advanced event handling see [Ember.Component](/api/classes/Ember.Component.html)
-<<<<<<< HEAD
-
-
-=======
-
-
->>>>>>> e996eacc
+
+
   ### Use
   Given the following application Handlebars template on the page
 
