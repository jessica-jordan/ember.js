{
  "name": "ember",
  "description": "Ember - JavaScript Application Framework",
  "summary": "Ember - JavaScript Application Framework",
  "homepage": "http://github.com/emberjs/ember.js",
  "author": "Charles Jolley",
<<<<<<< HEAD
  "version": "1.1.2",

  "dependencies": {
    "spade":                 "~> 1.0.0",
    "ember-runtime": "1.1.2",
    "ember-views": "1.1.2",
    "ember-routing": "1.1.2",
    "ember-handlebars": "1.1.2"
=======
  "version": "1.2.0-beta.3",

  "dependencies": {
    "spade":                 "~> 1.0.0",
    "ember-runtime": "1.2.0-beta.3",
    "ember-views": "1.2.0-beta.3",
    "ember-routing": "1.2.0-beta.3",
    "ember-handlebars": "1.2.0-beta.3"
>>>>>>> 81c2ff38
  },

  "directories": {
    "lib": "lib"
  },

  "bpm:build": {
    "bpm_libs.js": {
      "files": ["lib"],
      "modes": "*"
    }
  }
}<|MERGE_RESOLUTION|>--- conflicted
+++ resolved
@@ -4,16 +4,6 @@
   "summary": "Ember - JavaScript Application Framework",
   "homepage": "http://github.com/emberjs/ember.js",
   "author": "Charles Jolley",
-<<<<<<< HEAD
-  "version": "1.1.2",
-
-  "dependencies": {
-    "spade":                 "~> 1.0.0",
-    "ember-runtime": "1.1.2",
-    "ember-views": "1.1.2",
-    "ember-routing": "1.1.2",
-    "ember-handlebars": "1.1.2"
-=======
   "version": "1.2.0-beta.3",
 
   "dependencies": {
@@ -22,7 +12,6 @@
     "ember-views": "1.2.0-beta.3",
     "ember-routing": "1.2.0-beta.3",
     "ember-handlebars": "1.2.0-beta.3"
->>>>>>> 81c2ff38
   },
 
   "directories": {
