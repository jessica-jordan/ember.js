--- conflicted
+++ resolved
@@ -1,10 +1,3 @@
-<<<<<<< HEAD
-var Router, App, AppView, templates, router, container, originalLoggerError, originalStringName;
-var get = Ember.get,
-    set = Ember.set,
-    compile = Ember.Handlebars.compile,
-    forEach = Ember.EnumerableUtils.forEach;
-=======
 import "ember";
 import { forEach } from "ember-metal/enumerable_utils";
 import { get } from "ember-metal/property_get";
@@ -12,7 +5,6 @@
 
 var Router, App, AppView, templates, router, container, originalLoggerError;
 var compile = Ember.Handlebars.compile;
->>>>>>> 157d89b7
 
 function bootApplication() {
   router = container.lookup('router:main');
@@ -79,15 +71,6 @@
 
       originalLoggerError = Ember.Logger.error;
     });
-
-    originalLoggerError = Ember.Logger.error;
-
-    // Older versions of JSHint define String.prototype.name
-    // but that breaks a few asserts that are attempting to confirm
-    // the error output (as we use error.name to determine if it is
-    // an error or not).
-    originalStringName  = String.prototype.name;
-    String.prototype.name = null;
   },
 
   teardown: function() {
@@ -97,10 +80,6 @@
 
       Ember.TEMPLATES = {};
       Ember.Logger.error = originalLoggerError;
-<<<<<<< HEAD
-      String.prototype.name = originalStringName;
-=======
->>>>>>> 157d89b7
     });
   }
 });
@@ -3151,7 +3130,8 @@
 });
 
 test("rejecting the model hooks promise with a string shows a good error", function() {
-  var rejectedMessage = "Supercalifragilisticexpialidocious";
+  var originalLoggerError = Ember.Logger.error,
+      rejectedMessage = "Supercalifragilisticexpialidocious";
 
   Router.map(function() {
     this.route("yondo", { path: "/" });
@@ -3245,9 +3225,6 @@
 }
 
 test("Errors in transitionTo within redirect hook are logged", function() {
-<<<<<<< HEAD
-  expect(1);
-=======
   expect(3);
   var actual = [];
 
@@ -3276,7 +3253,6 @@
 
 test("Errors in transition show error template if available", function() {
   Ember.TEMPLATES.error = compile("<div id='error'>Error!</div>");
->>>>>>> 157d89b7
 
   Router.map(function() {
     this.route('yondo', { path: "/" });
@@ -3289,33 +3265,6 @@
     }
   });
 
-<<<<<<< HEAD
-  Ember.Logger.error = function(message) {
-    ok(message.match(/More context objects were passed than there are dynamic segments for the route: stink-bomb/), 'the error is printed');
-  };
-
-  bootApplication();
-});
-
-test("Errors in transition show error template if available", function() {
-  Ember.TEMPLATES.error = compile("<div id='error'>Error!</div>");
-
-  Router.map(function() {
-    this.route('yondo', { path: "/" });
-    this.route('stink-bomb');
-  });
-
-  App.YondoRoute = Ember.Route.extend({
-    redirect: function(){
-      throw new Error('Go boom!');
-    }
-  });
-
-  bootApplication();
-
-  equal(Ember.$('#error').length, 1, "Error template was rendered.");
-});
-=======
   bootApplication();
 
   equal(Ember.$('#error').length, 1, "Error template was rendered.");
@@ -3366,4 +3315,3 @@
   });
 }
 
->>>>>>> 157d89b7
