--- conflicted
+++ resolved
@@ -235,37 +235,8 @@
     c: true
   });
 
-<<<<<<< HEAD
-  test("Can override inherited QP behavior by specifying queryParams as a computed property", function() {
-    expect(0);
-    var SharedMixin = Ember.Mixin.create({
-      queryParams: ['a'],
-      a: 0
-    });
-
-    App.IndexController = Ember.Controller.extend(SharedMixin, {
-      queryParams: computed(function() {
-        return ['c'];
-      }),
-      c: true
-    });
-
-    bootApplication();
-    var indexController = container.lookup('controller:index');
-
-    expectedReplaceURL = "not gonna happen";
-    Ember.run(indexController, 'set', 'a', 1);
-  });
-
-  test("model hooks receives query params", function() {
-    App.IndexController = Ember.Controller.extend({
-      queryParams: ['omg'],
-      omg: 'lol'
-    });
-=======
   bootApplication();
   var indexController = container.lookup('controller:index');
->>>>>>> 6943ac5d
 
   expectedReplaceURL = "not gonna happen";
   Ember.run(indexController, 'set', 'a', 1);
@@ -428,37 +399,11 @@
     foo: true
   });
 
-<<<<<<< HEAD
-  test("Route#paramsFor fetches falsy query params", function() {
-    expect(1);
-
-    App.IndexController = Ember.Controller.extend({
-      queryParams: ['foo'],
-      foo: true
-    });
-
-    App.IndexRoute = Ember.Route.extend({
-      model: function(params, transition) {
-        equal(params.foo, false);
-      }
-    });
-
-    startingURL = "/?foo=false";
-    bootApplication();
-  });
-
-  test("model hook can query prefix-less application params", function() {
-    App.ApplicationController = Ember.Controller.extend({
-      queryParams: ['appomg'],
-      appomg: 'applol'
-    });
-=======
   App.IndexRoute = Ember.Route.extend({
     model: function(params, transition) {
       equal(params.foo, false);
     }
   });
->>>>>>> 6943ac5d
 
   startingURL = "/?foo=false";
   bootApplication();
@@ -1192,17 +1137,9 @@
   expectedPushURL = '/foo';
   Ember.run(Ember.$('#foo-link'), 'click');
 
-<<<<<<< HEAD
-    App.IndexRoute = Ember.Route.extend({
-      setupController: function(controller, model) {
-        deepEqual(withoutMeta(model), { woot: true }, "index route inherited model route from parent route");
-      }
-    });
-=======
   expectedPushURL = '/bar?raytiley=isanerd';
   Ember.run(Ember.$('#bar-link'), 'click');
 });
->>>>>>> 6943ac5d
 
 test("Undefined isn't deserialized into a string", function() {
   expect(3);
@@ -1269,53 +1206,8 @@
   });
 };
 
-<<<<<<< HEAD
-  test("query params have been set by the time setupController is called", function() {
-    expect(1);
-
-    App.ApplicationController = Ember.Controller.extend({
-      queryParams: ['foo'],
-      foo: "wat"
-    });
-
-    App.ApplicationRoute = Ember.Route.extend({
-      setupController: function(controller) {
-        equal(controller.get('foo'), 'YEAH', "controller's foo QP property set before setupController called");
-      }
-    });
-
-    startingURL = '/?foo=YEAH';
-    bootApplication();
-  });
-
-  var testParamlessLinks = function(routeName) {
-    test("param-less links in an app booted with query params in the URL don't reset the query params: " + routeName, function() {
-      expect(1);
-
-      Ember.TEMPLATES[routeName] = compile("{{link-to 'index' 'index' id='index-link'}}");
-
-      App[capitalize(routeName) + "Controller"] = Ember.Controller.extend({
-        queryParams: ['foo'],
-        foo: "wat"
-      });
-
-      startingURL = '/?foo=YEAH';
-      bootApplication();
-
-      equal(Ember.$('#index-link').attr('href'), '/?foo=YEAH');
-    });
-  };
-
-  testParamlessLinks('application');
-  testParamlessLinks('index');
-
-  QUnit.module("Model Dep Query Params", {
-    setup: function() {
-      sharedSetup();
-=======
 testParamlessLinks('application');
 testParamlessLinks('index');
->>>>>>> 6943ac5d
 
 QUnit.module("Model Dep Query Params", {
   setup: function() {
@@ -1393,15 +1285,6 @@
 
   Ember.run(this.$link2, 'click');
 
-<<<<<<< HEAD
-    equal(this.controller.get('q'), 'wat');
-    equal(this.controller.get('z'), 0);
-    deepEqual(withoutMeta(this.controller.get('model')), { id: 'a-2' });
-    equal(this.$link1.attr('href'), '/a/a-1?q=lol');
-    equal(this.$link2.attr('href'), '/a/a-2');
-    equal(this.$link3.attr('href'), '/a/a-3');
-  });
-=======
   equal(this.controller.get('q'), 'wat');
   equal(this.controller.get('z'), 0);
   deepEqual(withoutMeta(this.controller.get('model')), { id: 'a-2' });
@@ -1409,7 +1292,6 @@
   equal(this.$link2.attr('href'), '/a/a-2');
   equal(this.$link3.attr('href'), '/a/a-3');
 });
->>>>>>> 6943ac5d
 
 test("query params have 'model' stickiness by default (url changes)", function() {
 
@@ -1418,40 +1300,22 @@
   this.expectedModelHookParams = { id: 'a-1', q: 'lol', z: 0 };
   handleURL('/a/a-1?q=lol');
 
-<<<<<<< HEAD
-    deepEqual(withoutMeta(this.controller.get('model')), { id: 'a-1' });
-    equal(this.controller.get('q'), 'lol');
-    equal(this.controller.get('z'), 0);
-    equal(this.$link1.attr('href'), '/a/a-1?q=lol');
-    equal(this.$link2.attr('href'), '/a/a-2');
-    equal(this.$link3.attr('href'), '/a/a-3');
-=======
   deepEqual(withoutMeta(this.controller.get('model')), { id: 'a-1' });
   equal(this.controller.get('q'), 'lol');
   equal(this.controller.get('z'), 0);
   equal(this.$link1.attr('href'), '/a/a-1?q=lol');
   equal(this.$link2.attr('href'), '/a/a-2');
   equal(this.$link3.attr('href'), '/a/a-3');
->>>>>>> 6943ac5d
 
   this.expectedModelHookParams = { id: 'a-2', q: 'lol', z: 0 };
   handleURL('/a/a-2?q=lol');
 
-<<<<<<< HEAD
-    deepEqual(withoutMeta(this.controller.get('model')), { id: 'a-2' }, "controller's model changed to a-2");
-    equal(this.controller.get('q'), 'lol');
-    equal(this.controller.get('z'), 0);
-    equal(this.$link1.attr('href'), '/a/a-1?q=lol');
-    equal(this.$link2.attr('href'), '/a/a-2?q=lol'); // fail
-    equal(this.$link3.attr('href'), '/a/a-3');
-=======
   deepEqual(withoutMeta(this.controller.get('model')), { id: 'a-2' }, "controller's model changed to a-2");
   equal(this.controller.get('q'), 'lol');
   equal(this.controller.get('z'), 0);
   equal(this.$link1.attr('href'), '/a/a-1?q=lol');
   equal(this.$link2.attr('href'), '/a/a-2?q=lol'); // fail
   equal(this.$link3.attr('href'), '/a/a-3');
->>>>>>> 6943ac5d
 
   this.expectedModelHookParams = { id: 'a-3', q: 'lol', z: 123 };
   handleURL('/a/a-3?q=lol&z=123');
@@ -1472,72 +1336,36 @@
   this.expectedModelHookParams = { id: 'a-1', q: 'wat', z: 0 };
   Ember.run(router, 'transitionTo', 'article', 'a-1');
 
-<<<<<<< HEAD
-    deepEqual(withoutMeta(this.controller.get('model')), { id: 'a-1' });
-    equal(this.controller.get('q'), 'wat');
-    equal(this.controller.get('z'), 0);
-    equal(this.$link1.attr('href'), '/a/a-1');
-    equal(this.$link2.attr('href'), '/a/a-2');
-    equal(this.$link3.attr('href'), '/a/a-3');
-=======
   deepEqual(withoutMeta(this.controller.get('model')), { id: 'a-1' });
   equal(this.controller.get('q'), 'wat');
   equal(this.controller.get('z'), 0);
   equal(this.$link1.attr('href'), '/a/a-1');
   equal(this.$link2.attr('href'), '/a/a-2');
   equal(this.$link3.attr('href'), '/a/a-3');
->>>>>>> 6943ac5d
 
   this.expectedModelHookParams = { id: 'a-2', q: 'lol', z: 0 };
   Ember.run(router, 'transitionTo', 'article', 'a-2', { queryParams: { q: 'lol' } });
 
-<<<<<<< HEAD
-    deepEqual(withoutMeta(this.controller.get('model')), { id: 'a-2' });
-    equal(this.controller.get('q'), 'lol');
-    equal(this.controller.get('z'), 0);
-    equal(this.$link1.attr('href'), '/a/a-1');
-    equal(this.$link2.attr('href'), '/a/a-2?q=lol');
-    equal(this.$link3.attr('href'), '/a/a-3');
-=======
   deepEqual(withoutMeta(this.controller.get('model')), { id: 'a-2' });
   equal(this.controller.get('q'), 'lol');
   equal(this.controller.get('z'), 0);
   equal(this.$link1.attr('href'), '/a/a-1');
   equal(this.$link2.attr('href'), '/a/a-2?q=lol');
   equal(this.$link3.attr('href'), '/a/a-3');
->>>>>>> 6943ac5d
 
   this.expectedModelHookParams = { id: 'a-3', q: 'hay', z: 0 };
   Ember.run(router, 'transitionTo', 'article', 'a-3', { queryParams: { q: 'hay' } });
 
-<<<<<<< HEAD
-    deepEqual(withoutMeta(this.controller.get('model')), { id: 'a-3' });
-    equal(this.controller.get('q'), 'hay');
-    equal(this.controller.get('z'), 0);
-    equal(this.$link1.attr('href'), '/a/a-1');
-    equal(this.$link2.attr('href'), '/a/a-2?q=lol');
-    equal(this.$link3.attr('href'), '/a/a-3?q=hay');
-=======
   deepEqual(withoutMeta(this.controller.get('model')), { id: 'a-3' });
   equal(this.controller.get('q'), 'hay');
   equal(this.controller.get('z'), 0);
   equal(this.$link1.attr('href'), '/a/a-1');
   equal(this.$link2.attr('href'), '/a/a-2?q=lol');
   equal(this.$link3.attr('href'), '/a/a-3?q=hay');
->>>>>>> 6943ac5d
 
   this.expectedModelHookParams = { id: 'a-2', q: 'lol', z: 1 };
   Ember.run(router, 'transitionTo', 'article', 'a-2', { queryParams: { z: 1 } });
 
-<<<<<<< HEAD
-    deepEqual(withoutMeta(this.controller.get('model')), { id: 'a-2' });
-    equal(this.controller.get('q'), 'lol');
-    equal(this.controller.get('z'), 1);
-    equal(this.$link1.attr('href'), '/a/a-1');
-    equal(this.$link2.attr('href'), '/a/a-2?q=lol&z=1');
-    equal(this.$link3.attr('href'), '/a/a-3?q=hay');
-  });
-=======
   deepEqual(withoutMeta(this.controller.get('model')), { id: 'a-2' });
   equal(this.controller.get('q'), 'lol');
   equal(this.controller.get('z'), 1);
@@ -1545,7 +1373,6 @@
   equal(this.$link2.attr('href'), '/a/a-2?q=lol&z=1');
   equal(this.$link3.attr('href'), '/a/a-3?q=hay');
 });
->>>>>>> 6943ac5d
 
 test("'controller' stickiness shares QP state between models", function() {
   App.ArticleController.reopen({
@@ -1565,15 +1392,9 @@
 
   Ember.run(this.$link2, 'click');
 
-<<<<<<< HEAD
-    equal(this.controller.get('q'), 'lol');
-    equal(this.controller.get('z'), 0);
-    deepEqual(withoutMeta(this.controller.get('model')), { id: 'a-2' });
-=======
   equal(this.controller.get('q'), 'lol');
   equal(this.controller.get('z'), 0);
   deepEqual(withoutMeta(this.controller.get('model')), { id: 'a-2' });
->>>>>>> 6943ac5d
 
   equal(this.$link1.attr('href'), '/a/a-1?q=lol');
   equal(this.$link2.attr('href'), '/a/a-2?q=lol');
@@ -1582,15 +1403,9 @@
   this.expectedModelHookParams = { id: 'a-3', q: 'haha', z: 123 };
   handleURL('/a/a-3?q=haha&z=123');
 
-<<<<<<< HEAD
-    deepEqual(withoutMeta(this.controller.get('model')), { id: 'a-3' });
-    equal(this.controller.get('q'), 'haha');
-    equal(this.controller.get('z'), 123);
-=======
   deepEqual(withoutMeta(this.controller.get('model')), { id: 'a-3' });
   equal(this.controller.get('q'), 'haha');
   equal(this.controller.get('z'), 123);
->>>>>>> 6943ac5d
 
   equal(this.$link1.attr('href'), '/a/a-1?q=haha');
   equal(this.$link2.attr('href'), '/a/a-2?q=haha');
@@ -1668,19 +1483,9 @@
 
   Ember.run(router, 'transitionTo', 'about');
 
-<<<<<<< HEAD
-  test("can unit test without bucket cache", function() {
-    var controller = container.lookup('controller:article');
-    controller._bucketCache = null;
-
-    controller.set('q', "i used to break");
-    equal(controller.get('q'), "i used to break");
-  });
-=======
   equal(Ember.$('#one').attr('href'), "/a/a-1/comments?q=imdone");
   equal(Ember.$('#two').attr('href'), "/a/a-2/comments");
 });
->>>>>>> 6943ac5d
 
 test("can unit test without bucket cache", function() {
   var controller = container.lookup('controller:article');
