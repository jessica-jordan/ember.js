--- conflicted
+++ resolved
@@ -60,7 +60,7 @@
   equal(Ember.$('div.testing123', '#qunit-fixture').text(), "hello world", "The component is composed correctly");
 });
 
-<<<<<<< HEAD
+
 test("Late-registered components can be rendered with custom `template` property", function() {
 
   Ember.TEMPLATES.application = compile("<div id='wrapper'>there goes {{my-hero}}</div>");
@@ -115,7 +115,6 @@
 });
 
 test("Component lookups should take place on components' subcontainers", function() {
-
   expect(1);
 
   Ember.TEMPLATES.application = compile("<div id='wrapper'>{{#sally-rutherford}}{{mach-ty}}{{/sally-rutherford}}</div>");
@@ -133,79 +132,6 @@
       }
     }));
   });
-=======
-
-test("Late-registered components can be rendered with custom `template` property", function() {
-
-  Ember.TEMPLATES.application = compile("<div id='wrapper'>there goes {{my-hero}}</div>");
-
-  boot(function() {
-    container.register('component:my-hero', Ember.Component.extend({
-      classNames: 'testing123',
-      template: function() { return "watch him as he GOES"; }
-    }));
-  });
-
-  equal(Ember.$('#wrapper').text(), "there goes watch him as he GOES", "The component is composed correctly");
-  ok(!Ember.Handlebars.helpers['my-hero'], "Component wasn't saved to global Handlebars.helpers hash");
-});
-
-test("Late-registered components can be rendered with template registered on the container", function() {
-
-  Ember.TEMPLATES.application = compile("<div id='wrapper'>hello world {{sally-rutherford}} {{#sally-rutherford}}!!!{{/sally-rutherford}}</div>");
-
-  boot(function() {
-    container.register('template:components/sally-rutherford', compile("funkytowny{{yield}}"));
-    container.register('component:sally-rutherford', Ember.Component);
-  });
-
-  equal(Ember.$('#wrapper').text(), "hello world funkytowny funkytowny!!!", "The component is composed correctly");
-  ok(!Ember.Handlebars.helpers['sally-rutherford'], "Component wasn't saved to global Handlebars.helpers hash");
-});
-
-test("Late-registered components can be rendered with ONLY the template registered on the container", function() {
-
-  Ember.TEMPLATES.application = compile("<div id='wrapper'>hello world {{borf-snorlax}} {{#borf-snorlax}}!!!{{/borf-snorlax}}</div>");
-
-  boot(function() {
-    container.register('template:components/borf-snorlax', compile("goodfreakingTIMES{{yield}}"));
-  });
-
-  equal(Ember.$('#wrapper').text(), "hello world goodfreakingTIMES goodfreakingTIMES!!!", "The component is composed correctly");
-  ok(!Ember.Handlebars.helpers['borf-snorlax'], "Component wasn't saved to global Handlebars.helpers hash");
-});
-
-test("Component-like invocations are treated as bound paths if neither template nor component are registered on the container", function() {
-
-  Ember.TEMPLATES.application = compile("<div id='wrapper'>{{user-name}} hello {{api-key}} world</div>");
-
-  boot(function() {
-    container.register('controller:application', Ember.Controller.extend({
-      'user-name': 'machty'
-    }));
-  });
-
-  equal(Ember.$('#wrapper').text(), "machty hello  world", "The component is composed correctly");
-});
-
-test("Component lookups should take place on components' subcontainers", function() {
-  expect(1);
-
-  Ember.TEMPLATES.application = compile("<div id='wrapper'>{{#sally-rutherford}}{{mach-ty}}{{/sally-rutherford}}</div>");
-
-  boot(function() {
-    container.register('component:sally-rutherford', Ember.Component.extend({
-      init: function() {
-        this._super();
-        this.container = new Ember.Container(this.container);
-        this.container.register('component:mach-ty', Ember.Component.extend({
-          didInsertElement: function() {
-            ok(true, "mach-ty was rendered");
-          }
-        }));
-      }
-    }));
-  });
 });
 
 module("Application Lifecycle - Component Context", {
@@ -318,5 +244,4 @@
   });
 
   Ember.$('#fizzbuzz', "#wrapper").click();
->>>>>>> 2906688d
 });