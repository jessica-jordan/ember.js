import "ember";

import compile from "ember-htmlbars/system/compile";
import helpers from "ember-htmlbars/helpers";

var App, container;
var originalHelpers;

function prepare(){
  Ember.TEMPLATES["components/expand-it"] = compile("<p>hello {{yield}}</p>");
  Ember.TEMPLATES.application = compile("Hello world {{#expand-it}}world{{/expand-it}}");

  originalHelpers = Ember.A(Ember.keys(helpers));
}

function cleanup(){
  Ember.run(function() {
    App.destroy();
    App = null;
    Ember.TEMPLATES = {};

    cleanupHandlebarsHelpers();
  });
}

function cleanupHandlebarsHelpers(){
  var currentHelpers = Ember.A(Ember.keys(helpers));

  currentHelpers.forEach(function(name){
    if (!originalHelpers.contains(name)) {
      delete helpers[name];
    }
  });
}

QUnit.module("Application Lifecycle - Component Registration", {
  setup: prepare,
  teardown: cleanup
});

function boot(callback) {
  Ember.run(function() {
    App = Ember.Application.create({
      name: 'App',
      rootElement: '#qunit-fixture'
    });

    App.deferReadiness();

    App.Router = Ember.Router.extend({
      location: 'none'
    });

    container = App.__container__;

    if (callback) { callback(); }
  });

  var router = container.lookup('router:main');

  Ember.run(App, 'advanceReadiness');
  Ember.run(function() {
    router.handleURL('/');
  });
}

test("The helper becomes the body of the component", function() {
  boot();
  equal(Ember.$('div.ember-view > div.ember-view', '#qunit-fixture').text(), "hello world", "The component is composed correctly");
});

test("If a component is registered, it is used", function() {
  boot(function() {
    container.register('component:expand-it', Ember.Component.extend({
      classNames: 'testing123'
    }));
  });

  equal(Ember.$('div.testing123', '#qunit-fixture').text(), "hello world", "The component is composed correctly");
});


test("Late-registered components can be rendered with custom `template` property (DEPRECATED)", function() {

  Ember.TEMPLATES.application = compile("<div id='wrapper'>there goes {{my-hero}}</div>");

  expectDeprecation(/Do not specify template on a Component/);

  boot(function() {
    container.register('component:my-hero', Ember.Component.extend({
      classNames: 'testing123',
      template: function() { return "watch him as he GOES"; }
    }));
  });

  equal(Ember.$('#wrapper').text(), "there goes watch him as he GOES", "The component is composed correctly");
  ok(!helpers['my-hero'], "Component wasn't saved to global helpers hash");
});

test("Late-registered components can be rendered with template registered on the container", function() {

  Ember.TEMPLATES.application = compile("<div id='wrapper'>hello world {{sally-rutherford}}-{{#sally-rutherford}}!!!{{/sally-rutherford}}</div>");

  boot(function() {
    container.register('template:components/sally-rutherford', compile("funkytowny{{yield}}"));
    container.register('component:sally-rutherford', Ember.Component);
  });

  equal(Ember.$('#wrapper').text(), "hello world funkytowny-funkytowny!!!", "The component is composed correctly");
  ok(!helpers['sally-rutherford'], "Component wasn't saved to global helpers hash");
});

test("Late-registered components can be rendered with ONLY the template registered on the container", function() {

  Ember.TEMPLATES.application = compile("<div id='wrapper'>hello world {{borf-snorlax}}-{{#borf-snorlax}}!!!{{/borf-snorlax}}</div>");

  boot(function() {
    container.register('template:components/borf-snorlax', compile("goodfreakingTIMES{{yield}}"));
  });

  equal(Ember.$('#wrapper').text(), "hello world goodfreakingTIMES-goodfreakingTIMES!!!", "The component is composed correctly");
  ok(!helpers['borf-snorlax'], "Component wasn't saved to global helpers hash");
});

test("Component-like invocations are treated as bound paths if neither template nor component are registered on the container", function() {

  Ember.TEMPLATES.application = compile("<div id='wrapper'>{{user-name}} hello {{api-key}} world</div>");

  boot(function() {
    container.register('controller:application', Ember.Controller.extend({
      'user-name': 'machty'
    }));
  });

  equal(Ember.$('#wrapper').text(), "machty hello  world", "The component is composed correctly");
});

test("Component lookups should take place on components' subcontainers", function() {
  expect(1);

  Ember.TEMPLATES.application = compile("<div id='wrapper'>{{#sally-rutherford}}{{mach-ty}}{{/sally-rutherford}}</div>");

  boot(function() {
    container.register('component:sally-rutherford', Ember.Component.extend({
      init: function() {
        this._super();
        this.container = new Ember.Container(this.container);
        this.container.register('component:mach-ty', Ember.Component.extend({
          didInsertElement: function() {
            ok(true, "mach-ty was rendered");
          }
        }));
      }
    }));
  });
});

test("Assigning templateName to a component should setup the template as a layout (DEPRECATED)", function(){
  expect(2);

  Ember.TEMPLATES.application = compile("<div id='wrapper'>{{#my-component}}{{text}}{{/my-component}}</div>");
  Ember.TEMPLATES['foo-bar-baz'] = compile("{{text}}-{{yield}}");

  expectDeprecation(/Do not specify templateName on a Component/);

  boot(function() {
    container.register('controller:application', Ember.Controller.extend({
      'text': 'outer'
    }));

    container.register('component:my-component', Ember.Component.extend({
      text: 'inner',
      templateName: 'foo-bar-baz'
    }));
  });

  equal(Ember.$('#wrapper').text(), "inner-outer", "The component is composed correctly");
});

test("Assigning templateName and layoutName should use the templates specified", function(){
  expect(1);

  Ember.TEMPLATES.application = compile("<div id='wrapper'>{{my-component}}</div>");
  Ember.TEMPLATES['foo'] = compile("{{text}}");
  Ember.TEMPLATES['bar'] = compile("{{text}}-{{yield}}");

  boot(function() {
    container.register('controller:application', Ember.Controller.extend({
      'text': 'outer'
    }));

    container.register('component:my-component', Ember.Component.extend({
      text: 'inner',
      layoutName: 'bar',
      templateName: 'foo'
    }));
  });

  equal(Ember.$('#wrapper').text(), "inner-outer", "The component is composed correctly");
});

<<<<<<< HEAD
=======
if (!Ember.FEATURES.isEnabled('ember-htmlbars')) {
  // ember-htmlbars doesn't throw an exception when a helper is not found

>>>>>>> fb30082a
test('Using name of component that does not exist', function () {
  Ember.TEMPLATES.application = compile("<div id='wrapper'>{{#no-good}} {{/no-good}}</div>");

  throws(function () {
    boot();
  }, /Could not find component or helper named 'no-good'/);
});

<<<<<<< HEAD
=======
}

>>>>>>> fb30082a
QUnit.module("Application Lifecycle - Component Context", {
  setup: prepare,
  teardown: cleanup
});

test("Components with a block should have the proper content when a template is provided", function(){
  Ember.TEMPLATES.application = compile("<div id='wrapper'>{{#my-component}}{{text}}{{/my-component}}</div>");
  Ember.TEMPLATES['components/my-component'] = compile("{{text}}-{{yield}}");

  boot(function() {
    container.register('controller:application', Ember.Controller.extend({
      'text': 'outer'
    }));

    container.register('component:my-component', Ember.Component.extend({
      text: 'inner'
    }));
  });

  equal(Ember.$('#wrapper').text(), "inner-outer", "The component is composed correctly");
});

test("Components with a block should yield the proper content without a template provided", function(){
  Ember.TEMPLATES.application = compile("<div id='wrapper'>{{#my-component}}{{text}}{{/my-component}}</div>");

  boot(function() {
    container.register('controller:application', Ember.Controller.extend({
      'text': 'outer'
    }));

    container.register('component:my-component', Ember.Component.extend({
      text: 'inner'
    }));
  });

  equal(Ember.$('#wrapper').text(), "outer", "The component is composed correctly");
});

test("Components without a block should have the proper content when a template is provided", function(){
  Ember.TEMPLATES.application = compile("<div id='wrapper'>{{my-component}}</div>");
  Ember.TEMPLATES['components/my-component'] = compile("{{text}}");

  boot(function() {
    container.register('controller:application', Ember.Controller.extend({
      'text': 'outer'
    }));

    container.register('component:my-component', Ember.Component.extend({
      text: 'inner'
    }));
  });

  equal(Ember.$('#wrapper').text(), "inner", "The component is composed correctly");
});

test("Components without a block should have the proper content", function(){
  Ember.TEMPLATES.application = compile("<div id='wrapper'>{{my-component}}</div>");

  boot(function() {
    container.register('controller:application', Ember.Controller.extend({
      'text': 'outer'
    }));

    container.register('component:my-component', Ember.Component.extend({
      didInsertElement: function() {
        this.$().html('Some text inserted by jQuery');
      }
    }));
  });

  equal(Ember.$('#wrapper').text(), "Some text inserted by jQuery", "The component is composed correctly");
});

test("properties of a component  without a template should not collide with internal structures", function(){
  Ember.TEMPLATES.application = compile("<div id='wrapper'>{{my-component data=foo}}</div>");

  boot(function() {
    container.register('controller:application', Ember.Controller.extend({
      'text': 'outer',
      'foo': 'Some text inserted by jQuery'
    }));

    container.register('component:my-component', Ember.Component.extend({
      didInsertElement: function() {
        this.$().html(this.get('data'));
      }
    }));
  });

  equal(Ember.$('#wrapper').text(), "Some text inserted by jQuery", "The component is composed correctly");
});


test("Components trigger actions in the parents context when called from within a block", function(){
  Ember.TEMPLATES.application = compile("<div id='wrapper'>{{#my-component}}<a href='#' id='fizzbuzz' {{action 'fizzbuzz'}}>Fizzbuzz</a>{{/my-component}}</div>");

  boot(function() {
    container.register('controller:application', Ember.Controller.extend({
      actions: {
        fizzbuzz: function(){
          ok(true, 'action triggered on parent');
        }
      }
    }));

    container.register('component:my-component', Ember.Component.extend());
  });

  Ember.run(function(){
    Ember.$('#fizzbuzz', "#wrapper").click();
  });
});

test("Components trigger actions in the components context when called from within its template", function(){
  Ember.TEMPLATES.application = compile("<div id='wrapper'>{{#my-component}}{{text}}{{/my-component}}</div>");
  Ember.TEMPLATES['components/my-component'] = compile("<a href='#' id='fizzbuzz' {{action 'fizzbuzz'}}>Fizzbuzz</a>");

  boot(function() {
    container.register('controller:application', Ember.Controller.extend({
      actions: {
        fizzbuzz: function(){
          ok(false, 'action triggered on the wrong context');
        }
      }
    }));

    container.register('component:my-component', Ember.Component.extend({
      actions: {
        fizzbuzz: function(){
          ok(true, 'action triggered on component');
        }
      }
    }));
  });

  Ember.$('#fizzbuzz', "#wrapper").click();
});<|MERGE_RESOLUTION|>--- conflicted
+++ resolved
@@ -199,12 +199,9 @@
   equal(Ember.$('#wrapper').text(), "inner-outer", "The component is composed correctly");
 });
 
-<<<<<<< HEAD
-=======
 if (!Ember.FEATURES.isEnabled('ember-htmlbars')) {
   // ember-htmlbars doesn't throw an exception when a helper is not found
 
->>>>>>> fb30082a
 test('Using name of component that does not exist', function () {
   Ember.TEMPLATES.application = compile("<div id='wrapper'>{{#no-good}} {{/no-good}}</div>");
 
@@ -213,11 +210,8 @@
   }, /Could not find component or helper named 'no-good'/);
 });
 
-<<<<<<< HEAD
-=======
-}
-
->>>>>>> fb30082a
+}
+
 QUnit.module("Application Lifecycle - Component Context", {
   setup: prepare,
   teardown: cleanup
