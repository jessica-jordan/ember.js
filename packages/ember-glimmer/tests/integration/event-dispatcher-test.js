--- conflicted
+++ resolved
@@ -6,10 +6,7 @@
   run
 } from 'ember-metal';
 import { EMBER_IMPROVED_INSTRUMENTATION } from 'ember/features';
-<<<<<<< HEAD
-import { EventDispatcher, jQueryDisabled } from 'ember-views';
-=======
->>>>>>> 82b019cf
+import { jQueryDisabled } from 'ember-views';
 
 let canDataTransfer = !!document.createEvent('HTMLEvents').dataTransfer;
 
@@ -92,10 +89,6 @@
     this.runTask(() => this.$('#is-done').trigger('change'));
     assert.notOk(hasReceivedEvent, 'change event has not been received');
   }
-<<<<<<< HEAD
-  
-=======
->>>>>>> 82b019cf
 
   ['@test event handlers are wrapped in a run loop'](assert) {
     this.registerComponent('x-foo', {
@@ -183,62 +176,6 @@
   }
 });
 
-<<<<<<< HEAD
-moduleFor('custom EventDispatcher subclass with #setup', class extends RenderingTest {
-  constructor() {
-    super();
-
-    let dispatcher = this.owner.lookup('event_dispatcher:main');
-    run(dispatcher, 'destroy');
-    this.owner.__container__.reset('event_dispatcher:main');
-    this.owner.unregister('event_dispatcher:main');
-  }
-
-  ['@test canDispatchToEventManager is deprecated in EventDispatcher']() {
-    let MyDispatcher = EventDispatcher.extend({
-      canDispatchToEventManager: null
-    });
-    this.owner.register('event_dispatcher:main', MyDispatcher);
-
-    expectDeprecation(/`canDispatchToEventManager` has been deprecated/);
-    this.owner.lookup('event_dispatcher:main');
-  }
-});
-
-// native event dispatcher doesn't support multiple event managers
-// because `canDispatchToEventManager` is deprecated long time ago
-if (!jQueryDisabled) {
-  moduleFor('EventDispatcher - jQuery only', class extends RenderingTest {
-    ['@test dispatches to the nearest event manager'](assert) {
-      let receivedEvent;
-
-      this.registerComponent('x-foo', {
-        ComponentClass: Component.extend({
-          click() {
-            assert.notOk(true, 'should not trigger `click` on component');
-          },
-
-          eventManager: {
-            click(event) {
-              receivedEvent = event;
-            }
-          }
-        }),
-
-        template: `<input id="is-done" type="checkbox">`
-      });
-
-      expectDeprecation(/`eventManager` has been deprecated/);
-      this.render(`{{x-foo}}`);
-
-      this.runTask(() => this.$('#is-done').trigger('click'));
-      assert.strictEqual(receivedEvent.target, this.$('#is-done')[0]);
-    }
-  });
-}
-
-=======
->>>>>>> 82b019cf
 if (EMBER_IMPROVED_INSTRUMENTATION) {
   moduleFor('EventDispatcher - Instrumentation', class extends RenderingTest {
     teardown() {
