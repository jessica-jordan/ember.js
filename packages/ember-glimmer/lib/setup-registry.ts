--- conflicted
+++ resolved
@@ -1,5 +1,6 @@
 import { privatize as P } from 'container';
 import { environment } from 'ember-environment';
+import { EMBER_GLIMMER_TEMPLATE_ONLY_COMPONENTS } from 'ember/features';
 import Component from './component';
 import Checkbox from './components/checkbox';
 import LinkToComponent from './components/link-to';
@@ -18,11 +19,6 @@
 import OutletTemplate from './templates/outlet';
 import RootTemplate from './templates/root';
 import OutletView from './views/outlet';
-<<<<<<< HEAD
-=======
-import loc from './helpers/loc';
-import { EMBER_GLIMMER_TEMPLATE_ONLY_COMPONENTS } from 'ember/features';
->>>>>>> 05b1ab43
 
 interface Registry {
   injection(name: string, name2: string, name3: string): void;
