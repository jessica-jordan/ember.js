--- conflicted
+++ resolved
@@ -1,16 +1,12 @@
-<<<<<<< HEAD
 import { Option } from '@glimmer/interfaces';
 import { CompilableBlock, OpcodeBuilder } from '@glimmer/opcode-compiler';
 import * as WireFormat from '@glimmer/wire-format';
 import { OwnedTemplateMeta } from 'ember-views';
 
-=======
->>>>>>> 0f45a427
 /**
 @module ember
 */
 
-import { compileList } from "@glimmer/runtime";
   /**
     The `let` helper receives one or more positional arguments and yields
     them out as block params.
