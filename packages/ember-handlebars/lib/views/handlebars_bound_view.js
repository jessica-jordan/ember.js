/*jshint newcap:false*/


/**
@module ember
@submodule ember-handlebars
*/

import EmberHandlebars from "ember-handlebars-compiler"; // EmberHandlebars.SafeString;

import Ember from "ember-metal/core"; // Ember.K
var K = Ember.K;

import EmberError from "ember-metal/error";
import { get } from "ember-metal/property_get";
import { set } from "ember-metal/property_set";
import merge from "ember-metal/merge";
import run from "ember-metal/run_loop";
import {
  cloneStates,
  states as viewStates
} from "ember-views/views/states";

import _MetamorphView from "ember-handlebars/views/metamorph_view";
import { uuid } from "ember-metal/utils";

function SimpleHandlebarsView(lazyValue, isEscaped) {
  this.lazyValue = lazyValue;
  this.isEscaped = isEscaped;
  this[Ember.GUID_KEY] = uuid();
  this._lastNormalizedValue = undefined;
  this.state = 'preRender';
  this.updateId = null;
  this._parentView = null;
  this.buffer = null;
  this._morph = null;
}

SimpleHandlebarsView.prototype = {
  isVirtual: true,
  isView: true,

  destroy: function () {
    if (this.updateId) {
      run.cancel(this.updateId);
      this.updateId = null;
    }
    if (this._parentView) {
      this._parentView.removeChild(this);
    }
    this.morph = null;
    this.state = 'destroyed';
  },

  propertyWillChange: K,

  propertyDidChange: K,

  normalizedValue: function() {
    var result = this.lazyValue.value();

<<<<<<< HEAD
    if (!escape && !(result instanceof SafeString)) {
      result = new SafeString(result);
=======
    if (result === null || result === undefined) {
      result = "";
    } else if (!this.isEscaped && !(result instanceof EmberHandlebars.SafeString)) {
      result = new EmberHandlebars.SafeString(result);
>>>>>>> e996eacc
    }

    return result;
  },

  render: function(buffer) {
    var value = this.normalizedValue();
    this._lastNormalizedValue = value;
    buffer._element = value;
  },

  rerender: function() {
    switch(this.state) {
      case 'preRender':
      case 'destroyed':
        break;
      case 'inBuffer':
        throw new EmberError("Something you did tried to replace an {{expression}} before it was inserted into the DOM.");
      case 'hasElement':
      case 'inDOM':
        this.updateId = run.scheduleOnce('render', this, 'update');
        break;
    }
    return this;
  },

  update: function () {
    this.updateId = null;
    var value = this.normalizedValue();
    // doesn't diff EmberHandlebars.SafeString instances
    if (value !== this._lastNormalizedValue) {
      this._lastNormalizedValue = value;
      this._morph.update(value);
    }
  },

  _transitionTo: function(state) {
    this.state = state;
  }
};

var states = cloneStates(viewStates);

merge(states._default, {
  rerenderIfNeeded: K
});

merge(states.inDOM, {
  rerenderIfNeeded: function(view) {
    if (view.normalizedValue() !== view._lastNormalizedValue) {
      view.rerender();
    }
  }
});

/**
  `Ember._HandlebarsBoundView` is a private view created by the Handlebars
  `{{bind}}` helpers that is used to keep track of bound properties.

  Every time a property is bound using a `{{mustache}}`, an anonymous subclass
  of `Ember._HandlebarsBoundView` is created with the appropriate sub-template
  and context set up. When the associated property changes, just the template
  for this view will re-render.

  @class _HandlebarsBoundView
  @namespace Ember
  @extends Ember._MetamorphView
  @private
*/
var _HandlebarsBoundView = _MetamorphView.extend({
  instrumentName: 'boundHandlebars',

  _states: states,

  /**
    The function used to determine if the `displayTemplate` or
    `inverseTemplate` should be rendered. This should be a function that takes
    a value and returns a Boolean.

    @property shouldDisplayFunc
    @type Function
    @default null
  */
  shouldDisplayFunc: null,

  /**
    Whether the template rendered by this view gets passed the context object
    of its parent template, or gets passed the value of retrieving `path`
    from the `pathRoot`.

    For example, this is true when using the `{{#if}}` helper, because the
    template inside the helper should look up properties relative to the same
    object as outside the block. This would be `false` when used with `{{#with
    foo}}` because the template should receive the object found by evaluating
    `foo`.

    @property preserveContext
    @type Boolean
    @default false
  */
  preserveContext: false,

  /**
    If `preserveContext` is true, this is the object that will be used
    to render the template.

    @property previousContext
    @type Object
  */
  previousContext: null,

  /**
    The template to render when `shouldDisplayFunc` evaluates to `true`.

    @property displayTemplate
    @type Function
    @default null
  */
  displayTemplate: null,

  /**
    The template to render when `shouldDisplayFunc` evaluates to `false`.

    @property inverseTemplate
    @type Function
    @default null
  */
  inverseTemplate: null,

  lazyValue: null,

  normalizedValue: function() {
    var value = this.lazyValue.value();
    var valueNormalizer = get(this, 'valueNormalizerFunc');
    return valueNormalizer ? valueNormalizer(value) : value;
  },

  rerenderIfNeeded: function() {
    this.currentState.rerenderIfNeeded(this);
  },

  /**
    Determines which template to invoke, sets up the correct state based on
    that logic, then invokes the default `Ember.View` `render` implementation.

    This method will first look up the `path` key on `pathRoot`,
    then pass that value to the `shouldDisplayFunc` function. If that returns
    `true,` the `displayTemplate` function will be rendered to DOM. Otherwise,
    `inverseTemplate`, if specified, will be rendered.

    For example, if this `Ember._HandlebarsBoundView` represented the `{{#with
    foo}}` helper, it would look up the `foo` property of its context, and
    `shouldDisplayFunc` would always return true. The object found by looking
    up `foo` would be passed to `displayTemplate`.

    @method render
    @param {Ember.RenderBuffer} buffer
  */
  render: function(buffer) {
    // If not invoked via a triple-mustache ({{{foo}}}), escape
    // the content of the template.
    var escape = get(this, 'isEscaped');

    var shouldDisplay = get(this, 'shouldDisplayFunc');
    var preserveContext = get(this, 'preserveContext');
    var context = get(this, 'previousContext');

    var inverseTemplate = get(this, 'inverseTemplate');
    var displayTemplate = get(this, 'displayTemplate');

    var result = this.normalizedValue();

    this._lastNormalizedValue = result;

    // First, test the conditional to see if we should
    // render the template or not.
    if (shouldDisplay(result)) {
      set(this, 'template', displayTemplate);

      // If we are preserving the context (for example, if this
      // is an #if block, call the template with the same object.
      if (preserveContext) {
        set(this, '_context', context);
      } else {
      // Otherwise, determine if this is a block bind or not.
      // If so, pass the specified object to the template
        if (displayTemplate) {
          set(this, '_context', result);
        } else {
        // This is not a bind block, just push the result of the
        // expression to the render context and return.
          if (result === null || result === undefined) {
            result = "";
          } else if (!(result instanceof EmberHandlebars.SafeString)) {
            result = String(result);
          }

          if (escape) { result = Handlebars.Utils.escapeExpression(result); }
          buffer.push(result);
          return;
        }
      }
    } else if (inverseTemplate) {
      set(this, 'template', inverseTemplate);

      if (preserveContext) {
        set(this, '_context', context);
      } else {
        set(this, '_context', result);
      }
    } else {
      set(this, 'template', function() { return ''; });
    }

    return this._super(buffer);
  }
});

export {
  _HandlebarsBoundView,
  SimpleHandlebarsView
};<|MERGE_RESOLUTION|>--- conflicted
+++ resolved
@@ -59,15 +59,10 @@
   normalizedValue: function() {
     var result = this.lazyValue.value();
 
-<<<<<<< HEAD
-    if (!escape && !(result instanceof SafeString)) {
-      result = new SafeString(result);
-=======
     if (result === null || result === undefined) {
       result = "";
     } else if (!this.isEscaped && !(result instanceof EmberHandlebars.SafeString)) {
       result = new EmberHandlebars.SafeString(result);
->>>>>>> e996eacc
     }
 
     return result;
