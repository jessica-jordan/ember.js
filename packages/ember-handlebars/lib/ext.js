require('ember-handlebars-compiler');

var slice = Array.prototype.slice,
    originalTemplate = Ember.Handlebars.template;

/**
  If a path starts with a reserved keyword, returns the root
  that should be used.

  @private
  @method normalizePath
  @for Ember
  @param root {Object}
  @param path {String}
  @param data {Hash}
*/
var normalizePath = Ember.Handlebars.normalizePath = function(root, path, data) {
  var keywords = (data && data.keywords) || {},
      keyword, isKeyword;

  // Get the first segment of the path. For example, if the
  // path is "foo.bar.baz", returns "foo".
  keyword = path.split('.', 1)[0];

  // Test to see if the first path is a keyword that has been
  // passed along in the view's data hash. If so, we will treat
  // that object as the new root.
  if (keywords.hasOwnProperty(keyword)) {
    // Look up the value in the template's data hash.
    root = keywords[keyword];
    isKeyword = true;

    // Handle cases where the entire path is the reserved
    // word. In that case, return the object itself.
    if (path === keyword) {
      path = '';
    } else {
      // Strip the keyword from the path and look up
      // the remainder from the newly found root.
      path = path.substr(keyword.length+1);
    }
  }

  return { root: root, path: path, isKeyword: isKeyword };
};


/**
  Lookup both on root and on window. If the path starts with
  a keyword, the corresponding object will be looked up in the
  template's data hash and used to resolve the path.

  @method get
  @for Ember.Handlebars
  @param {Object} root The object to look up the property on
  @param {String} path The path to be lookedup
  @param {Object} options The template's option hash
*/
var handlebarsGet = Ember.Handlebars.get = function(root, path, options) {
  var data = options && options.data,
      normalizedPath = normalizePath(root, path, data),
      value;

  if (Ember.FEATURES.isEnabled("ember-handlebars-caps-lookup")) {

    // If the path starts with a capital letter, look it up on Ember.lookup,
    // which defaults to the `window` object in browsers.
    if (Ember.isGlobalPath(path)) {
      value = Ember.get(Ember.lookup, path);
    } else {

      // In cases where the path begins with a keyword, change the
      // root to the value represented by that keyword, and ensure
      // the path is relative to it.
      value = Ember.get(normalizedPath.root, normalizedPath.path);
    }

  } else {
    root = normalizedPath.root;
    path = normalizedPath.path;

    value = Ember.get(root, path);

    if (value === undefined && root !== Ember.lookup && Ember.isGlobalPath(path)) {
      value = Ember.get(Ember.lookup, path);
    }
  }

  return value;
};

Ember.Handlebars.resolveParams = function(context, params, options) {
  var resolvedParams = [], types = options.types, param, type;

  for (var i=0, l=params.length; i<l; i++) {
    param = params[i];
    type = types[i];

    if (type === 'ID') {
      resolvedParams.push(handlebarsGet(context, param, options));
    } else {
      resolvedParams.push(param);
    }
  }

  return resolvedParams;
};

Ember.Handlebars.resolveHash = function(context, hash, options) {
  var resolvedHash = {}, types = options.hashTypes, type;

  for (var key in hash) {
    if (!hash.hasOwnProperty(key)) { continue; }

    type = types[key];

    if (type === 'ID') {
      resolvedHash[key] = handlebarsGet(context, hash[key], options);
    } else {
      resolvedHash[key] = hash[key];
    }
  }

  return resolvedHash;
};

/**
  Registers a helper in Handlebars that will be called if no property with the
  given name can be found on the current context object, and no helper with
  that name is registered.

  This throws an exception with a more helpful error message so the user can
  track down where the problem is happening.

  @private
  @method helperMissing
  @for Ember.Handlebars.helpers
  @param {String} path
  @param {Hash} options
*/
Ember.Handlebars.registerHelper('helperMissing', function(path) {
  var error, view = "";

  var options = arguments[arguments.length - 1];

  var helper = Ember.Handlebars.resolveHelper(options.data.view.container, path);

  if (helper) {
    return helper.apply(this, slice.call(arguments, 1));
  }

  error = "%@ Handlebars error: Could not find property '%@' on object %@.";
  if (options.data) {
    view = options.data.view;
  }
  throw new Ember.Error(Ember.String.fmt(error, [view, path, this]));
});

/**
  Registers a helper in Handlebars that will be called if no property with the
  given name can be found on the current context object, and no helper with
  that name is registered.

  This throws an exception with a more helpful error message so the user can
  track down where the problem is happening.

  @private
  @method helperMissing
  @for Ember.Handlebars.helpers
  @param {String} path
  @param {Hash} options
*/
Ember.Handlebars.registerHelper('blockHelperMissing', function(path) {

  var options = arguments[arguments.length - 1];

<<<<<<< HEAD
  Ember.assert("`blockHelperMissing` was invoked without a helper name, which is most likely due to a mismatch between the version of Ember.js you're running now and the one used to precompile your templates. Please make sure the version of `ember-handlebars-compiler` you're using is up to date.", path);
=======
  Ember.assert("`blockHelperMissing` was invoked without a helper name, which " +
               "is most likely due to a mismatch between the version of " +
               "Ember.js you're running now and the one used to precompile your " +
               "templates. Please make sure the version of " +
               "`ember-handlebars-compiler` you're using is up to date.", path);
>>>>>>> 2906688d

  var helper = Ember.Handlebars.resolveHelper(options.data.view.container, path);

  if (helper) {
    return helper.apply(this, slice.call(arguments, 1));
<<<<<<< HEAD
=======
  } else {
    return Handlebars.helpers.helperMissing.call(this, path);
>>>>>>> 2906688d
  }

  return Handlebars.helpers.blockHelperMissing.apply(this, arguments);
});

/**
  Register a bound handlebars helper. Bound helpers behave similarly to regular
  handlebars helpers, with the added ability to re-render when the underlying data
  changes.

  ## Simple example

  ```javascript
  Ember.Handlebars.registerBoundHelper('capitalize', function(value) {
    return value.toUpperCase();
  });
  ```

  The above bound helper can be used inside of templates as follows:

  ```handlebars
  {{capitalize name}}
  ```

  In this case, when the `name` property of the template's context changes,
  the rendered value of the helper will update to reflect this change.

  ## Example with options

  Like normal handlebars helpers, bound helpers have access to the options
  passed into the helper call.

  ```javascript
  Ember.Handlebars.registerBoundHelper('repeat', function(value, options) {
    var count = options.hash.count;
    var a = [];
    while(a.length < count) {
        a.push(value);
    }
    return a.join('');
  });
  ```

  This helper could be used in a template as follows:

  ```handlebars
  {{repeat text count=3}}
  ```

  ## Example with bound options

  Bound hash options are also supported. Example:

  ```handlebars
  {{repeat text countBinding="numRepeats"}}
  ```

  In this example, count will be bound to the value of
  the `numRepeats` property on the context. If that property
  changes, the helper will be re-rendered.

  ## Example with extra dependencies

  The `Ember.Handlebars.registerBoundHelper` method takes a variable length
  third parameter which indicates extra dependencies on the passed in value.
  This allows the handlebars helper to update when these dependencies change.

  ```javascript
  Ember.Handlebars.registerBoundHelper('capitalizeName', function(value) {
    return value.get('name').toUpperCase();
  }, 'name');
  ```

  ## Example with multiple bound properties

  `Ember.Handlebars.registerBoundHelper` supports binding to
  multiple properties, e.g.:

  ```javascript
  Ember.Handlebars.registerBoundHelper('concatenate', function() {
    var values = Array.prototype.slice.call(arguments, 0, -1);
    return values.join('||');
  });
  ```

  Which allows for template syntax such as `{{concatenate prop1 prop2}}` or
  `{{concatenate prop1 prop2 prop3}}`. If any of the properties change,
  the helpr will re-render.  Note that dependency keys cannot be
  using in conjunction with multi-property helpers, since it is ambiguous
  which property the dependent keys would belong to.

  ## Use with unbound helper

  The `{{unbound}}` helper can be used with bound helper invocations
  to render them in their unbound form, e.g.

  ```handlebars
  {{unbound capitalize name}}
  ```

  In this example, if the name property changes, the helper
  will not re-render.

  ## Use with blocks not supported

  Bound helpers do not support use with Handlebars blocks or
  the addition of child views of any kind.

  @method registerBoundHelper
  @for Ember.Handlebars
  @param {String} name
  @param {Function} function
  @param {String} dependentKeys*
*/
Ember.Handlebars.registerBoundHelper = function(name, fn) {
  var boundHelperArgs = slice.call(arguments, 1),
      boundFn = Ember.Handlebars.makeBoundHelper.apply(this, boundHelperArgs);
  Ember.Handlebars.registerHelper(name, boundFn);
};

/**
  A (mostly) private helper function to `registerBoundHelper`. Takes the
  provided Handlebars helper function fn and returns it in wrapped
  bound helper form.

  The main use case for using this outside of `registerBoundHelper`
  is for registering helpers on the container:

  ```js
  var boundHelperFn = Ember.Handlebars.makeBoundHelper(function(word) {
    return word.toUpperCase();
  });

  container.register('helper:my-bound-helper', boundHelperFn);
  ```

  In the above example, if the helper function hadn't been wrapped in
  `makeBoundHelper`, the registered helper would be unbound.

  @private
  @method makeBoundHelper
  @for Ember.Handlebars
  @param {Function} function
  @param {String} dependentKeys*
*/
Ember.Handlebars.makeBoundHelper = function(fn) {
  var dependentKeys = slice.call(arguments, 1);

  function helper() {
    var properties = slice.call(arguments, 0, -1),
      numProperties = properties.length,
      options = arguments[arguments.length - 1],
      normalizedProperties = [],
      data = options.data,
      types = data.isUnbound ? slice.call(options.types, 1) : options.types,
      hash = options.hash,
      view = data.view,
      contexts = options.contexts,
      currentContext = (contexts && contexts.length) ? contexts[0] : this,
      prefixPathForDependentKeys = '',
      loc, len, hashOption,
      boundOption, property,
      normalizedValue = Ember._SimpleHandlebarsView.prototype.normalizedValue;

    Ember.assert("registerBoundHelper-generated helpers do not support use with Handlebars blocks.", !options.fn);

    // Detect bound options (e.g. countBinding="otherCount")
    var boundOptions = hash.boundOptions = {};
    for (hashOption in hash) {
      if (Ember.IS_BINDING.test(hashOption)) {
        // Lop off 'Binding' suffix.
        boundOptions[hashOption.slice(0, -7)] = hash[hashOption];
      }
    }

    // Expose property names on data.properties object.
    var watchedProperties = [];
    data.properties = [];
    for (loc = 0; loc < numProperties; ++loc) {
      data.properties.push(properties[loc]);
      if (types[loc] === 'ID') {
        var normalizedProp = normalizePath(currentContext, properties[loc], data);
        normalizedProperties.push(normalizedProp);
        watchedProperties.push(normalizedProp);
      } else {
        if(data.isUnbound) {
          normalizedProperties.push({path: properties[loc]});
        }else {
          normalizedProperties.push(null);
        }
      }
    }

    // Handle case when helper invocation is preceded by `unbound`, e.g.
    // {{unbound myHelper foo}}
    if (data.isUnbound) {
      return evaluateUnboundHelper(this, fn, normalizedProperties, options);
    }

    var bindView = new Ember._SimpleHandlebarsView(null, null, !options.hash.unescaped, options.data);

    // Override SimpleHandlebarsView's method for generating the view's content.
    bindView.normalizedValue = function() {
      var args = [], boundOption;

      // Copy over bound hash options.
      for (boundOption in boundOptions) {
        if (!boundOptions.hasOwnProperty(boundOption)) { continue; }
        property = normalizePath(currentContext, boundOptions[boundOption], data);
        bindView.path = property.path;
        bindView.pathRoot = property.root;
        hash[boundOption] = normalizedValue.call(bindView);
      }

      for (loc = 0; loc < numProperties; ++loc) {
        property = normalizedProperties[loc];
        if (property) {
          bindView.path = property.path;
          bindView.pathRoot = property.root;
          args.push(normalizedValue.call(bindView));
        } else {
          args.push(properties[loc]);
        }
      }
      args.push(options);

      // Run the supplied helper function.
      return fn.apply(currentContext, args);
    };

    view.appendChild(bindView);

    // Assemble list of watched properties that'll re-render this helper.
    for (boundOption in boundOptions) {
      if (boundOptions.hasOwnProperty(boundOption)) {
        watchedProperties.push(normalizePath(currentContext, boundOptions[boundOption], data));
      }
    }

    // Observe each property.
    for (loc = 0, len = watchedProperties.length; loc < len; ++loc) {
      property = watchedProperties[loc];
      view.registerObserver(property.root, property.path, bindView, bindView.rerender);
    }

    if (types[0] !== 'ID' || normalizedProperties.length === 0) {
      return;
    }

    // Add dependent key observers to the first param
    var normalized = normalizedProperties[0],
        pathRoot = normalized.root,
        path = normalized.path;

    if(!Ember.isEmpty(path)) {
      prefixPathForDependentKeys = path + '.';
    }
    for (var i=0, l=dependentKeys.length; i<l; i++) {
      view.registerObserver(pathRoot, prefixPathForDependentKeys + dependentKeys[i], bindView, bindView.rerender);
    }
  }

  helper._rawFunction = fn;
  return helper;
};

/**
  Renders the unbound form of an otherwise bound helper function.

  @private
  @method evaluateUnboundHelper
  @param {Function} fn
  @param {Object} context
  @param {Array} normalizedProperties
  @param {String} options
*/
function evaluateUnboundHelper(context, fn, normalizedProperties, options) {
  var args = [],
   hash = options.hash,
   boundOptions = hash.boundOptions,
   types = slice.call(options.types, 1),
   loc,
   len,
   property,
   propertyType,
   boundOption;

  for (boundOption in boundOptions) {
    if (!boundOptions.hasOwnProperty(boundOption)) { continue; }
    hash[boundOption] = Ember.Handlebars.get(context, boundOptions[boundOption], options);
  }

  for(loc = 0, len = normalizedProperties.length; loc < len; ++loc) {
    property = normalizedProperties[loc];
    propertyType = types[loc];
    if(propertyType === "ID") {
      args.push(Ember.Handlebars.get(property.root, property.path, options));
    } else {
      args.push(property.path);
    }
  }
  args.push(options);
  return fn.apply(context, args);
}

/**
  Overrides Handlebars.template so that we can distinguish
  user-created, top-level templates from inner contexts.

  @private
  @method template
  @for Ember.Handlebars
  @param {String} spec
*/
Ember.Handlebars.template = function(spec) {
  var t = originalTemplate(spec);
  t.isTop = true;
  return t;
};<|MERGE_RESOLUTION|>--- conflicted
+++ resolved
@@ -174,25 +174,18 @@
 
   var options = arguments[arguments.length - 1];
 
-<<<<<<< HEAD
-  Ember.assert("`blockHelperMissing` was invoked without a helper name, which is most likely due to a mismatch between the version of Ember.js you're running now and the one used to precompile your templates. Please make sure the version of `ember-handlebars-compiler` you're using is up to date.", path);
-=======
   Ember.assert("`blockHelperMissing` was invoked without a helper name, which " +
                "is most likely due to a mismatch between the version of " +
                "Ember.js you're running now and the one used to precompile your " +
                "templates. Please make sure the version of " +
                "`ember-handlebars-compiler` you're using is up to date.", path);
->>>>>>> 2906688d
 
   var helper = Ember.Handlebars.resolveHelper(options.data.view.container, path);
 
   if (helper) {
     return helper.apply(this, slice.call(arguments, 1));
-<<<<<<< HEAD
-=======
   } else {
     return Handlebars.helpers.helperMissing.call(this, path);
->>>>>>> 2906688d
   }
 
   return Handlebars.helpers.blockHelperMissing.apply(this, arguments);
