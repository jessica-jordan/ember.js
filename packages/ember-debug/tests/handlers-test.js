--- conflicted
+++ resolved
@@ -47,7 +47,7 @@
   ['@test invoking `next` argument calls the next handler'](assert) {
     assert.expect(2);
 
-    function handler1(message, options, next) {
+    function handler1() {
       assert.ok(true, 'called handler1');
     }
 
@@ -56,14 +56,8 @@
       next(message, options);
     }
 
-<<<<<<< HEAD
-  function handler1() {
-    assert.ok(true, 'called handler1');
-  }
-=======
     registerHandler('blarz', handler1);
     registerHandler('blarz', handler2);
->>>>>>> b4aca962
 
     invoke('blarz', 'Foo', false);
   }
@@ -111,32 +105,23 @@
   ['@test not invoking `next` prevents further handlers from being called'](assert) {
     assert.expect(1);
 
-    function handler1(message, options, next) {
+    function handler1() {
       assert.ok(false, 'called handler1');
     }
 
-    function handler2(message, options, next) {
+    function handler2() {
       assert.ok(true, 'called handler2');
     }
 
     registerHandler('blarz', handler1);
     registerHandler('blarz', handler2);
 
-<<<<<<< HEAD
-  function handler1() {
-    assert.ok(false, 'called handler1');
-  }
 
-  function handler2() {
-    assert.ok(true, 'called handler2');
-  }
-=======
     invoke('blarz', 'Foo', false);
   }
 
   ['@test handlers can call `next` with custom message and/or options'](assert) {
     assert.expect(4);
->>>>>>> b4aca962
 
     let initialMessage = 'initial message';
     let initialOptions = { id: 'initial-options' };
@@ -144,7 +129,7 @@
     let handler2Message = 'Handler2 Message';
     let handler2Options = { id: 'handler-2' };
 
-    function handler1(message, options, next) {
+    function handler1(message, options) {
       assert.equal(message, handler2Message, 'handler2 message provided to handler1');
       assert.equal(options, handler2Options, 'handler2 options provided to handler1');
     }
@@ -156,15 +141,8 @@
       next(handler2Message, handler2Options);
     }
 
-<<<<<<< HEAD
-  function handler1(message, options) {
-    assert.equal(message, handler2Message, 'handler2 message provided to handler1');
-    assert.equal(options, handler2Options, 'handler2 options provided to handler1');
-  }
-=======
     registerHandler('blarz', handler1);
     registerHandler('blarz', handler2);
->>>>>>> b4aca962
 
     invoke('blarz', initialMessage, false, initialOptions);
   }
