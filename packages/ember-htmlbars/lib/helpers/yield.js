--- conflicted
+++ resolved
@@ -104,9 +104,5 @@
 
   Ember.assert("You called yield in a template that was not a layout", !!layoutView);
 
-<<<<<<< HEAD
-  return view._yield(this, env, options.morph, params);
-=======
   return layoutView._yield(view, env, options.morph, params);
->>>>>>> 97b161b3
 }