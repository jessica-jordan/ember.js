/**
@module ember
@submodule ember-htmlbars
*/

import Ember from "ember-metal/core"; // Ember.warn, Ember.assert
<<<<<<< HEAD
import EmberObject from "ember-runtime/system/object";
import { get } from "ember-metal/property_get";
import SimpleStream from "ember-metal/streams/simple";
import keys from "ember-metal/keys";
import { IS_BINDING } from "ember-metal/mixin";
import { read, isStream } from "ember-metal/streams/utils";
import { readViewFactory } from "ember-views/streams/utils";
import View from "ember-views/views/view";

import { map } from 'ember-metal/enumerable_utils';
import {
  streamifyClassNameBinding
} from "ember-views/streams/class_name_binding";

function makeBindings(hash, options, view) {
  for (var prop in hash) {
    var value = hash[prop];

    // Classes are processed separately
    if (prop === 'class' && isStream(value)) {
      hash.classBinding = value._label;
      delete hash['class'];
      continue;
    }

    if (prop === 'classBinding') {
      continue;
    }

    if (IS_BINDING.test(prop)) {
      if (isStream(value)) {
        Ember.warn("You're attempting to render a view by passing " +
                   prop + " " +
                   "to a view helper without a quoted value, " +
                   "but this syntax is ambiguous. You should either surround " +
                   prop + "'s value in quotes or remove `Binding` " +
                   "from " + prop + ".");
      } else if (typeof value === 'string') {
        hash[prop] = view._getBindingForStream(value);
      }
    } else {
      if (isStream(value) && prop !== 'id') {
        hash[prop + 'Binding'] = view._getBindingForStream(value);
        delete hash[prop];
      }
    }
  }
}

export var ViewHelper = EmberObject.create({
  propertiesFromHTMLOptions: function(hash, options, env) {
    var view    = env.data.view;
    var classes = read(hash['class']);

    var extensions = {
      helperName: options.helperName || ''
    };

    if (hash.id) {
      extensions.elementId = read(hash.id);
    }

    if (hash.tag) {
      extensions.tagName = hash.tag;
    }

    if (classes) {
      classes = classes.split(' ');
      extensions.classNames = classes;
    }

    if (hash.classBinding) {
      extensions.classNameBindings = hash.classBinding.split(' ');
    }

    if (hash.classNameBindings) {
      if (extensions.classNameBindings === undefined) {
        extensions.classNameBindings = [];
      }
      extensions.classNameBindings = extensions.classNameBindings.concat(hash.classNameBindings.split(' '));
    }

    if (hash.attributeBindings) {
      Ember.assert("Setting 'attributeBindings' via template helpers is not allowed." +
                   " Please subclass Ember.View and set it there instead.");
      extensions.attributeBindings = null;
    }

    // Set the proper context for all bindings passed to the helper. This applies to regular attribute bindings
    // as well as class name bindings. If the bindings are local, make them relative to the current context
    // instead of the view.

    var hashKeys = keys(hash);

    for (var i = 0, l = hashKeys.length; i < l; i++) {
      var prop = hashKeys[i];

      if (prop !== 'classNameBindings') {
        extensions[prop] = hash[prop];
      }
    }

    if (extensions.classNameBindings) {
      extensions.classNameBindings = map(extensions.classNameBindings, function(classNameBinding){
        var binding = streamifyClassNameBinding(view, classNameBinding);
        if (isStream(binding)) {
          return binding;
        } else {
          // returning a stream informs the classNameBindings logic
          // in views/view that this value is already processed.
          return new SimpleStream(binding);
        }
      });
    }

    return extensions;
  },

  helper: function(newView, hash, options, env) {
    var data = env.data;
    var template = options.template;
    var newViewProto;

    makeBindings(hash, options, env.data.view);

    var viewOptions = this.propertiesFromHTMLOptions(hash, options, env);
    var currentView = data.view;

    if (View.detectInstance(newView)) {
      newViewProto = newView;
    } else {
      newViewProto = newView.proto();
    }

    if (template) {
      Ember.assert(
        "You cannot provide a template block if you also specified a templateName",
        !get(viewOptions, 'templateName') && !get(newViewProto, 'templateName')
      );
      viewOptions.template = template;
    }

    // We only want to override the `_context` computed property if there is
    // no specified controller. See View#_context for more information.
    if (!newViewProto.controller && !newViewProto.controllerBinding && !viewOptions.controller && !viewOptions.controllerBinding) {
      viewOptions._context = get(currentView, 'context'); // TODO: is this right?!
    }

    viewOptions._morph = options.morph;

    currentView.appendChild(newView, viewOptions);
  },

  instanceHelper: function(newView, hash, options, env) {
    var data = env.data;
    var template = options.template;

    makeBindings(hash, options, env.data.view);

    Ember.assert(
      'Only a instance of a view may be passed to the ViewHelper.instanceHelper',
      View.detectInstance(newView)
    );

    var viewOptions = this.propertiesFromHTMLOptions(hash, options, env);
    var currentView = data.view;

    if (template) {
      Ember.assert(
        "You cannot provide a template block if you also specified a templateName",
        !get(viewOptions, 'templateName') && !get(newView, 'templateName')
      );
      viewOptions.template = template;
    }

    // We only want to override the `_context` computed property if there is
    // no specified controller. See View#_context for more information.
    if (!newView.controller && !newView.controllerBinding &&
        !viewOptions.controller && !viewOptions.controllerBinding) {
      viewOptions._context = get(currentView, 'context'); // TODO: is this right?!
    }

    viewOptions._morph = options.morph;

    currentView.appendChild(newView, viewOptions);
  }
});
=======
import { read } from "ember-metal/streams/utils";
import { readViewFactory } from "ember-views/streams/utils";
import View from "ember-views/views/view";
import mergeViewBindings from "ember-htmlbars/system/merge-view-bindings";
import appendTemplatedView from "ember-htmlbars/system/append-templated-view";
>>>>>>> c68812cf

/**
  `{{view}}` inserts a new instance of an `Ember.View` into a template passing its
  options to the `Ember.View`'s `create` method and using the supplied block as
  the view's own template.

  An empty `<body>` and the following template:

  ```handlebars
  A span:
  {{#view tagName="span"}}
    hello.
  {{/view}}
  ```

  Will result in HTML structure:

  ```html
  <body>
    <!-- Note: the handlebars template script
         also results in a rendered Ember.View
         which is the outer <div> here -->

    <div class="ember-view">
      A span:
      <span id="ember1" class="ember-view">
        Hello.
      </span>
    </div>
  </body>
  ```

  ### `parentView` setting

  The `parentView` property of the new `Ember.View` instance created through
  `{{view}}` will be set to the `Ember.View` instance of the template where
  `{{view}}` was called.

  ```javascript
  aView = Ember.View.create({
    template: Ember.Handlebars.compile("{{#view}} my parent: {{parentView.elementId}} {{/view}}")
  });

  aView.appendTo('body');
  ```

  Will result in HTML structure:

  ```html
  <div id="ember1" class="ember-view">
    <div id="ember2" class="ember-view">
      my parent: ember1
    </div>
  </div>
  ```

  ### Setting CSS id and class attributes

  The HTML `id` attribute can be set on the `{{view}}`'s resulting element with
  the `id` option. This option will _not_ be passed to `Ember.View.create`.

  ```handlebars
  {{#view tagName="span" id="a-custom-id"}}
    hello.
  {{/view}}
  ```

  Results in the following HTML structure:

  ```html
  <div class="ember-view">
    <span id="a-custom-id" class="ember-view">
      hello.
    </span>
  </div>
  ```

  The HTML `class` attribute can be set on the `{{view}}`'s resulting element
  with the `class` or `classNameBindings` options. The `class` option will
  directly set the CSS `class` attribute and will not be passed to
  `Ember.View.create`. `classNameBindings` will be passed to `create` and use
  `Ember.View`'s class name binding functionality:

  ```handlebars
  {{#view tagName="span" class="a-custom-class"}}
    hello.
  {{/view}}
  ```

  Results in the following HTML structure:

  ```html
  <div class="ember-view">
    <span id="ember2" class="ember-view a-custom-class">
      hello.
    </span>
  </div>
  ```

  ### Supplying a different view class

  `{{view}}` can take an optional first argument before its supplied options to
  specify a path to a custom view class.

  ```handlebars
  {{#view "custom"}}{{! will look up App.CustomView }}
    hello.
  {{/view}}
  ```

  The first argument can also be a relative path accessible from the current
  context.

  ```javascript
  MyApp = Ember.Application.create({});
  MyApp.OuterView = Ember.View.extend({
    innerViewClass: Ember.View.extend({
      classNames: ['a-custom-view-class-as-property']
    }),
    template: Ember.Handlebars.compile('{{#view view.innerViewClass}} hi {{/view}}')
  });

  MyApp.OuterView.create().appendTo('body');
  ```

  Will result in the following HTML:

  ```html
  <div id="ember1" class="ember-view">
    <div id="ember2" class="ember-view a-custom-view-class-as-property">
      hi
    </div>
  </div>
  ```

  ### Blockless use

  If you supply a custom `Ember.View` subclass that specifies its own template
  or provide a `templateName` option to `{{view}}` it can be used without
  supplying a block. Attempts to use both a `templateName` option and supply a
  block will throw an error.

  ```javascript
  var App = Ember.Application.create();
  App.WithTemplateDefinedView = Ember.View.extend({
    templateName: 'defined-template'
  });
  ```

  ```handlebars
  {{! application.hbs }}
  {{view 'with-template-defined'}}
  ```

  ```handlebars
  {{! defined-template.hbs }}
  Some content for the defined template view.
  ```

  ### `viewName` property

  You can supply a `viewName` option to `{{view}}`. The `Ember.View` instance
  will be referenced as a property of its parent view by this name.

  ```javascript
  aView = Ember.View.create({
    template: Ember.Handlebars.compile('{{#view viewName="aChildByName"}} hi {{/view}}')
  });

  aView.appendTo('body');
  aView.get('aChildByName') // the instance of Ember.View created by {{view}} helper
  ```

  @method view
  @for Ember.Handlebars.helpers
*/
export function viewHelper(params, hash, options, env) {
  Ember.assert(
    "The `view` helper expects zero or one arguments.",
    params.length <= 2
  );

  var container = this.container || read(this._keywords.view).container;
<<<<<<< HEAD
  var viewClass;

=======
  var viewClassOrInstance;
>>>>>>> c68812cf
  if (params.length === 0) {
    if (container) {
      viewClassOrInstance = container.lookupFactory('view:toplevel');
    } else {
      viewClassOrInstance = View;
    }
  } else {
    viewClassOrInstance = readViewFactory(params[0], container);
  }

  var props = {
    helperName: options.helperName || 'view'
  };

  if (options.template) {
    props.template = options.template;
  }

  mergeViewBindings(this, props, hash);
  appendTemplatedView(this, options.morph, viewClassOrInstance, props);
}<|MERGE_RESOLUTION|>--- conflicted
+++ resolved
@@ -4,201 +4,11 @@
 */
 
 import Ember from "ember-metal/core"; // Ember.warn, Ember.assert
-<<<<<<< HEAD
-import EmberObject from "ember-runtime/system/object";
-import { get } from "ember-metal/property_get";
-import SimpleStream from "ember-metal/streams/simple";
-import keys from "ember-metal/keys";
-import { IS_BINDING } from "ember-metal/mixin";
-import { read, isStream } from "ember-metal/streams/utils";
-import { readViewFactory } from "ember-views/streams/utils";
-import View from "ember-views/views/view";
-
-import { map } from 'ember-metal/enumerable_utils';
-import {
-  streamifyClassNameBinding
-} from "ember-views/streams/class_name_binding";
-
-function makeBindings(hash, options, view) {
-  for (var prop in hash) {
-    var value = hash[prop];
-
-    // Classes are processed separately
-    if (prop === 'class' && isStream(value)) {
-      hash.classBinding = value._label;
-      delete hash['class'];
-      continue;
-    }
-
-    if (prop === 'classBinding') {
-      continue;
-    }
-
-    if (IS_BINDING.test(prop)) {
-      if (isStream(value)) {
-        Ember.warn("You're attempting to render a view by passing " +
-                   prop + " " +
-                   "to a view helper without a quoted value, " +
-                   "but this syntax is ambiguous. You should either surround " +
-                   prop + "'s value in quotes or remove `Binding` " +
-                   "from " + prop + ".");
-      } else if (typeof value === 'string') {
-        hash[prop] = view._getBindingForStream(value);
-      }
-    } else {
-      if (isStream(value) && prop !== 'id') {
-        hash[prop + 'Binding'] = view._getBindingForStream(value);
-        delete hash[prop];
-      }
-    }
-  }
-}
-
-export var ViewHelper = EmberObject.create({
-  propertiesFromHTMLOptions: function(hash, options, env) {
-    var view    = env.data.view;
-    var classes = read(hash['class']);
-
-    var extensions = {
-      helperName: options.helperName || ''
-    };
-
-    if (hash.id) {
-      extensions.elementId = read(hash.id);
-    }
-
-    if (hash.tag) {
-      extensions.tagName = hash.tag;
-    }
-
-    if (classes) {
-      classes = classes.split(' ');
-      extensions.classNames = classes;
-    }
-
-    if (hash.classBinding) {
-      extensions.classNameBindings = hash.classBinding.split(' ');
-    }
-
-    if (hash.classNameBindings) {
-      if (extensions.classNameBindings === undefined) {
-        extensions.classNameBindings = [];
-      }
-      extensions.classNameBindings = extensions.classNameBindings.concat(hash.classNameBindings.split(' '));
-    }
-
-    if (hash.attributeBindings) {
-      Ember.assert("Setting 'attributeBindings' via template helpers is not allowed." +
-                   " Please subclass Ember.View and set it there instead.");
-      extensions.attributeBindings = null;
-    }
-
-    // Set the proper context for all bindings passed to the helper. This applies to regular attribute bindings
-    // as well as class name bindings. If the bindings are local, make them relative to the current context
-    // instead of the view.
-
-    var hashKeys = keys(hash);
-
-    for (var i = 0, l = hashKeys.length; i < l; i++) {
-      var prop = hashKeys[i];
-
-      if (prop !== 'classNameBindings') {
-        extensions[prop] = hash[prop];
-      }
-    }
-
-    if (extensions.classNameBindings) {
-      extensions.classNameBindings = map(extensions.classNameBindings, function(classNameBinding){
-        var binding = streamifyClassNameBinding(view, classNameBinding);
-        if (isStream(binding)) {
-          return binding;
-        } else {
-          // returning a stream informs the classNameBindings logic
-          // in views/view that this value is already processed.
-          return new SimpleStream(binding);
-        }
-      });
-    }
-
-    return extensions;
-  },
-
-  helper: function(newView, hash, options, env) {
-    var data = env.data;
-    var template = options.template;
-    var newViewProto;
-
-    makeBindings(hash, options, env.data.view);
-
-    var viewOptions = this.propertiesFromHTMLOptions(hash, options, env);
-    var currentView = data.view;
-
-    if (View.detectInstance(newView)) {
-      newViewProto = newView;
-    } else {
-      newViewProto = newView.proto();
-    }
-
-    if (template) {
-      Ember.assert(
-        "You cannot provide a template block if you also specified a templateName",
-        !get(viewOptions, 'templateName') && !get(newViewProto, 'templateName')
-      );
-      viewOptions.template = template;
-    }
-
-    // We only want to override the `_context` computed property if there is
-    // no specified controller. See View#_context for more information.
-    if (!newViewProto.controller && !newViewProto.controllerBinding && !viewOptions.controller && !viewOptions.controllerBinding) {
-      viewOptions._context = get(currentView, 'context'); // TODO: is this right?!
-    }
-
-    viewOptions._morph = options.morph;
-
-    currentView.appendChild(newView, viewOptions);
-  },
-
-  instanceHelper: function(newView, hash, options, env) {
-    var data = env.data;
-    var template = options.template;
-
-    makeBindings(hash, options, env.data.view);
-
-    Ember.assert(
-      'Only a instance of a view may be passed to the ViewHelper.instanceHelper',
-      View.detectInstance(newView)
-    );
-
-    var viewOptions = this.propertiesFromHTMLOptions(hash, options, env);
-    var currentView = data.view;
-
-    if (template) {
-      Ember.assert(
-        "You cannot provide a template block if you also specified a templateName",
-        !get(viewOptions, 'templateName') && !get(newView, 'templateName')
-      );
-      viewOptions.template = template;
-    }
-
-    // We only want to override the `_context` computed property if there is
-    // no specified controller. See View#_context for more information.
-    if (!newView.controller && !newView.controllerBinding &&
-        !viewOptions.controller && !viewOptions.controllerBinding) {
-      viewOptions._context = get(currentView, 'context'); // TODO: is this right?!
-    }
-
-    viewOptions._morph = options.morph;
-
-    currentView.appendChild(newView, viewOptions);
-  }
-});
-=======
 import { read } from "ember-metal/streams/utils";
 import { readViewFactory } from "ember-views/streams/utils";
 import View from "ember-views/views/view";
 import mergeViewBindings from "ember-htmlbars/system/merge-view-bindings";
 import appendTemplatedView from "ember-htmlbars/system/append-templated-view";
->>>>>>> c68812cf
 
 /**
   `{{view}}` inserts a new instance of an `Ember.View` into a template passing its
@@ -382,12 +192,7 @@
   );
 
   var container = this.container || read(this._keywords.view).container;
-<<<<<<< HEAD
-  var viewClass;
-
-=======
   var viewClassOrInstance;
->>>>>>> c68812cf
   if (params.length === 0) {
     if (container) {
       viewClassOrInstance = container.lookupFactory('view:toplevel');
