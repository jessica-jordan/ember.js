--- conflicted
+++ resolved
@@ -3,11 +3,7 @@
 @submodule ember-htmlbars
 */
 
-<<<<<<< HEAD
-import { create as o_create } from "ember-metal/platform";
-=======
 import o_create from "ember-metal/platform/create";
->>>>>>> c68812cf
 
 /**
  @private
@@ -23,13 +19,8 @@
 import Helper from "ember-htmlbars/system/helper";
 
 /**
-<<<<<<< HEAD
   @private
   @method _registerHelper
-=======
-  @public
-  @method registerHelper
->>>>>>> c68812cf
   @for Ember.HTMLBars
   @param {String} name
   @param {Object|Function} helperFunc the helper function to add
