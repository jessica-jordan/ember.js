--- conflicted
+++ resolved
@@ -23,11 +23,7 @@
     if (isStream(attrValue)) {
       throw new EmberError('Bound attributes are not yet supported in Ember.js');
     } else {
-<<<<<<< HEAD
-      var sanitizedValue = sanitizeAttributeValue(element, attrName, attrValue);
-=======
       var sanitizedValue = sanitizeAttributeValue(env.dom, element, attrName, attrValue);
->>>>>>> c68812cf
       env.dom.setProperty(element, attrName, sanitizedValue);
     }
   }
