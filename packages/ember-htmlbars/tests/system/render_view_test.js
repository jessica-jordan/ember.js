import { runAppend, runDestroy } from "ember-runtime/tests/utils";
import EmberView from 'ember-views/views/view';
import defaultEnv from "ember-htmlbars/env";
import keys from 'ember-metal/keys';

var view;
QUnit.module('ember-htmlbars: renderView', {
  teardown() {
    runDestroy(view);
  }
});

QUnit.test('default environment values are passed through', function() {
  var keyNames = keys(defaultEnv);
  expect(keyNames.length);

  view = EmberView.create({
    template: {
      isHTMLBars: true,
      revision: 'Ember@VERSION_STRING_PLACEHOLDER',
<<<<<<< HEAD
      render: function(view, env, contextualElement, blockArguments) {
=======
      render(view, env, contextualElement, blockArguments) {
>>>>>>> 03003966
        for (var i = 0, l = keyNames.length; i < l; i++) {
          var keyName = keyNames[i];

          deepEqual(env[keyName], defaultEnv[keyName], 'passes ' + keyName + ' from the default env');
        }
      }
    }
  });

  runAppend(view);
});

QUnit.test('Provides a helpful assertion if revisions do not match.', function() {
  view = EmberView.create({
    template: {
      isHTMLBars: true,
      revision: 'Foo-Bar-Baz',
<<<<<<< HEAD
      render: function() { }
=======
      render() { }
>>>>>>> 03003966
    }
  });

  expectAssertion(function() {
    runAppend(view);
  },
  /was compiled with `Foo-Bar-Baz`/);
});<|MERGE_RESOLUTION|>--- conflicted
+++ resolved
@@ -18,11 +18,7 @@
     template: {
       isHTMLBars: true,
       revision: 'Ember@VERSION_STRING_PLACEHOLDER',
-<<<<<<< HEAD
-      render: function(view, env, contextualElement, blockArguments) {
-=======
       render(view, env, contextualElement, blockArguments) {
->>>>>>> 03003966
         for (var i = 0, l = keyNames.length; i < l; i++) {
           var keyName = keyNames[i];
 
@@ -40,11 +36,7 @@
     template: {
       isHTMLBars: true,
       revision: 'Foo-Bar-Baz',
-<<<<<<< HEAD
-      render: function() { }
-=======
       render() { }
->>>>>>> 03003966
     }
   });
 
