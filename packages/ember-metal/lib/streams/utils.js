--- conflicted
+++ resolved
@@ -3,12 +3,8 @@
 /**
  Check whether an object is a stream or not
 
-<<<<<<< HEAD
- @private
-=======
- @public
- @for Ember.stream
->>>>>>> c68812cf
+ @public
+ @for Ember.stream
  @function isStream
  @param {Object|Stream} object object to check whether it is a stream
  @return {Boolean} `true` if the object is a stream, `false` otherwise
@@ -21,12 +17,8 @@
  A method of subscribing to a stream which is safe for use with a non-stream
  object. If a non-stream object is passed, the function does nothing.
 
-<<<<<<< HEAD
- @private
-=======
- @public
- @for Ember.stream
->>>>>>> c68812cf
+ @public
+ @for Ember.stream
  @function subscribe
  @param {Object|Stream} object object or stream to potentially subscribe to
  @param {Function} callback function to run when stream value changes
@@ -43,12 +35,8 @@
  A method of unsubscribing from a stream which is safe for use with a non-stream
  object. If a non-stream object is passed, the function does nothing.
 
-<<<<<<< HEAD
- @private
-=======
- @public
- @for Ember.stream
->>>>>>> c68812cf
+ @public
+ @for Ember.stream
  @function unsubscribe
  @param {Object|Stream} object object or stream to potentially unsubscribe from
  @param {Function} callback function originally passed to `subscribe()`
@@ -64,12 +52,8 @@
  Retrieve the value of a stream, or in the case a non-stream object is passed,
  return the object itself.
 
-<<<<<<< HEAD
- @private
-=======
- @public
- @for Ember.stream
->>>>>>> c68812cf
+ @public
+ @for Ember.stream
  @function read
  @param {Object|Stream} object object to return the value of
  @return the stream's current value, or the non-stream object itself
@@ -85,12 +69,8 @@
 /**
  Map an array, replacing any streams with their values.
 
-<<<<<<< HEAD
- @private
-=======
- @public
- @for Ember.stream
->>>>>>> c68812cf
+ @public
+ @for Ember.stream
  @function readArray
  @param {Array} array The array to read values from
  @return {Array} a new array of the same length with the values of non-stream
@@ -111,12 +91,8 @@
  Map a hash, replacing any stream property values with the current value of that
  stream.
 
-<<<<<<< HEAD
- @private
-=======
- @public
- @for Ember.stream
->>>>>>> c68812cf
+ @public
+ @for Ember.stream
  @function readHash
  @param {Object} object The hash to read keys and values from
  @return {Object} a new object with the same keys as the passed object. The
@@ -135,12 +111,8 @@
 /**
  Check whether an array contains any stream values
 
-<<<<<<< HEAD
- @private
-=======
- @public
- @for Ember.stream
->>>>>>> c68812cf
+ @public
+ @for Ember.stream
  @function scanArray
  @param {Array} array array given to a handlebars helper
  @return {Boolean} `true` if the array contains a stream/bound value, `false`
@@ -150,11 +122,7 @@
   var length = array.length;
   var containsStream = false;
 
-<<<<<<< HEAD
-  for (var i = 0; i < length; i++){
-=======
   for (var i = 0; i < length; i++) {
->>>>>>> c68812cf
     if (isStream(array[i])) {
       containsStream = true;
       break;
@@ -167,12 +135,8 @@
 /**
  Check whether a hash has any stream property values
 
-<<<<<<< HEAD
- @private
-=======
- @public
- @for Ember.stream
->>>>>>> c68812cf
+ @public
+ @for Ember.stream
  @function scanHash
  @param {Object} hash "hash" argument given to a handlebars helper
  @return {Boolean} `true` if the object contains a stream/bound value, `false`
@@ -194,12 +158,8 @@
 /**
  Join an array, with any streams replaced by their current values
 
-<<<<<<< HEAD
- @private
-=======
- @public
- @for Ember.stream
->>>>>>> c68812cf
+ @public
+ @for Ember.stream
  @function concat
  @param {Array} array An array containing zero or more stream objects and
                       zero or more non-stream objects
@@ -239,11 +199,7 @@
  ```javascript
      var source = ...;  // stream returning a number
                             // or a numeric (non-stream) object
-<<<<<<< HEAD
-     var result = chain(source, function(){
-=======
      var result = chain(source, function() {
->>>>>>> c68812cf
        var currentValue = read(source);
        return currentValue + 1;
      });
@@ -252,12 +208,8 @@
  In the example, result is a stream if source is a stream, or a number of
  source was numeric.
 
-<<<<<<< HEAD
- @private
-=======
- @public
- @for Ember.stream
->>>>>>> c68812cf
+ @public
+ @for Ember.stream
  @function chain
  @param {Object|Stream} value A stream or non-stream object
  @param {Function} fn function to be run when the stream value changes, or to
