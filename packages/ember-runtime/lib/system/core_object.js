// Remove "use strict"; from transpiled module until
// https://bugs.webkit.org/show_bug.cgi?id=138038 is fixed
//
// REMOVE_USE_STRICT: true

/**
  @module ember
  @submodule ember-runtime
*/

<<<<<<< HEAD
import Ember from "ember-metal/core";
=======
// using ember-metal/lib/main here to ensure that ember-debug is setup
// if present
import Ember from "ember-metal";
>>>>>>> c68812cf
import merge from "ember-metal/merge";
// Ember.assert, Ember.config

// NOTE: this object should never be included directly. Instead use `Ember.Object`.
// We only define this separately so that `Ember.Set` can depend on it.
import { get } from "ember-metal/property_get";
import {
  guidFor,
  apply
} from "ember-metal/utils";
import o_create from 'ember-metal/platform/create';
import {
  generateGuid,
  GUID_KEY_PROPERTY,
  NEXT_SUPER_PROPERTY,
  meta,
  makeArray
} from "ember-metal/utils";
import { finishChains } from "ember-metal/chains";
import { sendEvent } from "ember-metal/events";
import {
  IS_BINDING,
  Mixin,
  required
} from "ember-metal/mixin";
import { indexOf } from "ember-metal/enumerable_utils";
import EmberError from "ember-metal/error";
import { defineProperty as o_defineProperty } from "ember-metal/platform/define_property";
import keys from "ember-metal/keys";
import ActionHandler from "ember-runtime/mixins/action_handler";
import { defineProperty } from "ember-metal/properties";
import { Binding } from "ember-metal/binding";
import { ComputedProperty, computed } from "ember-metal/computed";
import InjectedProperty from "ember-metal/injected_property";
import run from 'ember-metal/run_loop';
import { destroy } from "ember-metal/watching";
import {
  K
} from 'ember-metal/core';
<<<<<<< HEAD
import { hasPropertyAccessors } from "ember-metal/platform";
=======
import { hasPropertyAccessors } from "ember-metal/platform/define_property";
>>>>>>> c68812cf
import { validatePropertyInjections } from "ember-runtime/inject";

var schedule = run.schedule;
var applyMixin = Mixin._apply;
var finishPartial = Mixin.finishPartial;
var reopen = Mixin.prototype.reopen;
var hasCachedComputedProperties = false;

function makeCtor() {

  // Note: avoid accessing any properties on the object since it makes the
  // method a lot faster. This is glue code so we want it to be as fast as
  // possible.

  var wasApplied = false;
  var initMixins, initProperties;

  var Class = function() {
    if (!wasApplied) {
      Class.proto(); // prepare prototype...
    }
    this.__defineNonEnumerable(GUID_KEY_PROPERTY);
    this.__defineNonEnumerable(NEXT_SUPER_PROPERTY);
    var m = meta(this);
    var proto = m.proto;
    m.proto = this;
    if (initMixins) {
      // capture locally so we can clear the closed over variable
      var mixins = initMixins;
      initMixins = null;
      apply(this, this.reopen, mixins);
    }
    if (initProperties) {
      // capture locally so we can clear the closed over variable
      var props = initProperties;
      initProperties = null;

      var concatenatedProperties = this.concatenatedProperties;
      var mergedProperties = this.mergedProperties;

      for (var i = 0, l = props.length; i < l; i++) {
        var properties = props[i];

        Ember.assert("Ember.Object.create no longer supports mixing in other definitions, use createWithMixins instead.", !(properties instanceof Mixin));

        if (typeof properties !== 'object' && properties !== undefined) {
          throw new EmberError("Ember.Object.create only accepts objects.");
        }

        if (!properties) { continue; }

        var keyNames = keys(properties);

        for (var j = 0, ll = keyNames.length; j < ll; j++) {
          var keyName = keyNames[j];
          var value = properties[keyName];

          if (IS_BINDING.test(keyName)) {
            var bindings = m.bindings;
            if (!bindings) {
              bindings = m.bindings = {};
            } else if (!m.hasOwnProperty('bindings')) {
              bindings = m.bindings = o_create(m.bindings);
            }
            bindings[keyName] = value;
          }

          var possibleDesc = this[keyName];
          var desc = (possibleDesc !== null && typeof possibleDesc === 'object' && possibleDesc.isDescriptor) ? possibleDesc : undefined;

          Ember.assert("Ember.Object.create no longer supports defining computed properties. Define computed properties using extend() or reopen() before calling create().", !(value instanceof ComputedProperty));
          Ember.assert("Ember.Object.create no longer supports defining methods that call _super.", !(typeof value === 'function' && value.toString().indexOf('._super') !== -1));
          Ember.assert("`actions` must be provided at extend time, not at create " +
                       "time, when Ember.ActionHandler is used (i.e. views, " +
                       "controllers & routes).", !((keyName === 'actions') && ActionHandler.detect(this)));

          if (concatenatedProperties &&
              concatenatedProperties.length > 0 &&
              indexOf(concatenatedProperties, keyName) >= 0) {
            var baseValue = this[keyName];

            if (baseValue) {
              if ('function' === typeof baseValue.concat) {
                value = baseValue.concat(value);
              } else {
                value = makeArray(baseValue).concat(value);
              }
            } else {
              value = makeArray(value);
            }
          }

          if (mergedProperties &&
              mergedProperties.length &&
              indexOf(mergedProperties, keyName) >= 0) {
            var originalValue = this[keyName];

            value = merge(originalValue, value);
          }

          if (desc) {
            desc.set(this, keyName, value);
          } else {
            if (typeof this.setUnknownProperty === 'function' && !(keyName in this)) {
              this.setUnknownProperty(keyName, value);
            } else {
              if (Ember.FEATURES.isEnabled('mandatory-setter')) {
                if (hasPropertyAccessors) {
                  defineProperty(this, keyName, null, value); // setup mandatory setter
                } else {
                  this[keyName] = value;
                }
              } else {
                this[keyName] = value;
              }
            }
          }
        }
      }
    }

    finishPartial(this, m);

    var length = arguments.length;

    if (length === 0) {
      this.init();
    } else if (length === 1) {
      this.init(arguments[0]);
    } else {
      // v8 bug potentially incorrectly deopts this function: https://code.google.com/p/v8/issues/detail?id=3709
      // we may want to keep this around till this ages out on mobile
      var args = new Array(length);
      for (var x = 0; x < length; x++) {
        args[x] = arguments[x];
      }
      this.init.apply(this, args);
    }

    m.proto = proto;
    finishChains(this);
    sendEvent(this, 'init');
  };

  Class.toString = Mixin.prototype.toString;
  Class.willReopen = function() {
    if (wasApplied) {
      Class.PrototypeMixin = Mixin.create(Class.PrototypeMixin);
    }

    wasApplied = false;
  };
  Class._initMixins = function(args) { initMixins = args; };
  Class._initProperties = function(args) { initProperties = args; };

  Class.proto = function() {
    var superclass = Class.superclass;
    if (superclass) { superclass.proto(); }

    if (!wasApplied) {
      wasApplied = true;
      Class.PrototypeMixin.applyPartial(Class.prototype);
    }

    return this.prototype;
  };

  return Class;

}

/**
  @class CoreObject
  @namespace Ember
*/
var CoreObject = makeCtor();
CoreObject.toString = function() { return "Ember.CoreObject"; };
CoreObject.PrototypeMixin = Mixin.create({
  reopen: function() {
    var length = arguments.length;
    var args = new Array(length);
    for (var i = 0; i < length; i++) {
      args[i] = arguments[i];
    }
    applyMixin(this, args, true);
    return this;
  },

  /**
    An overridable method called when objects are instantiated. By default,
    does nothing unless it is overridden during class definition.

    Example:

    ```javascript
    App.Person = Ember.Object.extend({
      init: function() {
        alert('Name is ' + this.get('name'));
      }
    });

    var steve = App.Person.create({
      name: "Steve"
    });

    // alerts 'Name is Steve'.
    ```

    NOTE: If you do override `init` for a framework class like `Ember.View` or
    `Ember.ArrayController`, be sure to call `this._super.apply(this, arguments)` in your
    `init` declaration! If you don't, Ember may not have an opportunity to
    do important setup work, and you'll see strange behavior in your
    application.

    @method init
  */
  init: function() {},
  __defineNonEnumerable: function(property) {
    o_defineProperty(this, property.name, property.descriptor);
    //this[property.name] = property.descriptor.value;
  },

  /**
    Defines the properties that will be concatenated from the superclass
    (instead of overridden).

    By default, when you extend an Ember class a property defined in
    the subclass overrides a property with the same name that is defined
    in the superclass. However, there are some cases where it is preferable
    to build up a property's value by combining the superclass' property
    value with the subclass' value. An example of this in use within Ember
    is the `classNames` property of `Ember.View`.

    Here is some sample code showing the difference between a concatenated
    property and a normal one:

    ```javascript
    App.BarView = Ember.View.extend({
      someNonConcatenatedProperty: ['bar'],
      classNames: ['bar']
    });

    App.FooBarView = App.BarView.extend({
      someNonConcatenatedProperty: ['foo'],
      classNames: ['foo']
    });

    var fooBarView = App.FooBarView.create();
    fooBarView.get('someNonConcatenatedProperty'); // ['foo']
    fooBarView.get('classNames'); // ['ember-view', 'bar', 'foo']
    ```

    This behavior extends to object creation as well. Continuing the
    above example:

    ```javascript
    var view = App.FooBarView.create({
      someNonConcatenatedProperty: ['baz'],
      classNames: ['baz']
    })
    view.get('someNonConcatenatedProperty'); // ['baz']
    view.get('classNames'); // ['ember-view', 'bar', 'foo', 'baz']
    ```
    Adding a single property that is not an array will just add it in the array:

    ```javascript
    var view = App.FooBarView.create({
      classNames: 'baz'
    })
    view.get('classNames'); // ['ember-view', 'bar', 'foo', 'baz']
    ```

    Using the `concatenatedProperties` property, we can tell Ember to mix the
    content of the properties.

    In `Ember.View` the `classNameBindings` and `attributeBindings` properties
    are also concatenated, in addition to `classNames`.

    This feature is available for you to use throughout the Ember object model,
    although typical app developers are likely to use it infrequently. Since
    it changes expectations about behavior of properties, you should properly
    document its usage in each individual concatenated property (to not
    mislead your users to think they can override the property in a subclass).

    @property concatenatedProperties
    @type Array
    @default null
  */
  concatenatedProperties: null,

  /**
    Destroyed object property flag.

    if this property is `true` the observers and bindings were already
    removed by the effect of calling the `destroy()` method.

    @property isDestroyed
    @default false
  */
  isDestroyed: false,

  /**
    Destruction scheduled flag. The `destroy()` method has been called.

    The object stays intact until the end of the run loop at which point
    the `isDestroyed` flag is set.

    @property isDestroying
    @default false
  */
  isDestroying: false,

  /**
    Destroys an object by setting the `isDestroyed` flag and removing its
    metadata, which effectively destroys observers and bindings.

    If you try to set a property on a destroyed object, an exception will be
    raised.

    Note that destruction is scheduled for the end of the run loop and does not
    happen immediately.  It will set an isDestroying flag immediately.

    @method destroy
    @return {Ember.Object} receiver
  */
  destroy: function() {
    if (this.isDestroying) { return; }
    this.isDestroying = true;

    schedule('actions', this, this.willDestroy);
    schedule('destroy', this, this._scheduledDestroy);
    return this;
  },

  /**
    Override to implement teardown.

    @method willDestroy
   */
  willDestroy: K,

  /**
    Invoked by the run loop to actually destroy the object. This is
    scheduled for execution by the `destroy` method.

    @private
    @method _scheduledDestroy
  */
  _scheduledDestroy: function() {
    if (this.isDestroyed) { return; }
    destroy(this);
    this.isDestroyed = true;
  },

  bind: function(to, from) {
    if (!(from instanceof Binding)) { from = Binding.from(from); }
    from.to(to).connect(this);
    return from;
  },

  /**
    Returns a string representation which attempts to provide more information
    than Javascript's `toString` typically does, in a generic way for all Ember
    objects.

    ```javascript
    App.Person = Em.Object.extend()
    person = App.Person.create()
    person.toString() //=> "<App.Person:ember1024>"
    ```

    If the object's class is not defined on an Ember namespace, it will
    indicate it is a subclass of the registered superclass:

   ```javascript
    Student = App.Person.extend()
    student = Student.create()
    student.toString() //=> "<(subclass of App.Person):ember1025>"
    ```

    If the method `toStringExtension` is defined, its return value will be
    included in the output.

    ```javascript
    App.Teacher = App.Person.extend({
      toStringExtension: function() {
        return this.get('fullName');
      }
    });
    teacher = App.Teacher.create()
    teacher.toString(); //=> "<App.Teacher:ember1026:Tom Dale>"
    ```

    @method toString
    @return {String} string representation
  */
  toString: function toString() {
    var hasToStringExtension = typeof this.toStringExtension === 'function';
    var extension = hasToStringExtension ? ":" + this.toStringExtension() : '';
    var ret = '<'+this.constructor.toString()+':'+guidFor(this)+extension+'>';

    this.toString = makeToString(ret);
    return ret;
  }
});

CoreObject.PrototypeMixin.ownerConstructor = CoreObject;

function makeToString(ret) {
  return function() { return ret; };
}

CoreObject.__super__ = null;

var ClassMixinProps = {

  ClassMixin: required(),

  PrototypeMixin: required(),

  isClass: true,

  isMethod: false,

  /**
    Creates a new subclass.

    ```javascript
    App.Person = Ember.Object.extend({
      say: function(thing) {
        alert(thing);
       }
    });
    ```

    This defines a new subclass of Ember.Object: `App.Person`. It contains one method: `say()`.

    You can also create a subclass from any existing class by calling its `extend()`  method. For example, you might want to create a subclass of Ember's built-in `Ember.View` class:

    ```javascript
    App.PersonView = Ember.View.extend({
      tagName: 'li',
      classNameBindings: ['isAdministrator']
    });
    ```

    When defining a subclass, you can override methods but still access the implementation of your parent class by calling the special `_super()` method:

    ```javascript
    App.Person = Ember.Object.extend({
      say: function(thing) {
        var name = this.get('name');
        alert(name + ' says: ' + thing);
      }
    });

    App.Soldier = App.Person.extend({
      say: function(thing) {
        this._super(thing + ", sir!");
      },
      march: function(numberOfHours) {
        alert(this.get('name') + ' marches for ' + numberOfHours + ' hours.')
      }
    });

    var yehuda = App.Soldier.create({
      name: "Yehuda Katz"
    });

    yehuda.say("Yes");  // alerts "Yehuda Katz says: Yes, sir!"
    ```

    The `create()` on line #17 creates an *instance* of the `App.Soldier` class. The `extend()` on line #8 creates a *subclass* of `App.Person`. Any instance of the `App.Person` class will *not* have the `march()` method.

    You can also pass `Mixin` classes to add additional properties to the subclass.

    ```javascript
    App.Person = Ember.Object.extend({
      say: function(thing) {
        alert(this.get('name') + ' says: ' + thing);
      }
    });

    App.SingingMixin = Mixin.create({
      sing: function(thing){
        alert(this.get('name') + ' sings: la la la ' + thing);
      }
    });

    App.BroadwayStar = App.Person.extend(App.SingingMixin, {
      dance: function() {
        alert(this.get('name') + ' dances: tap tap tap tap ');
      }
    });
    ```

    The `App.BroadwayStar` class contains three methods: `say()`, `sing()`, and `dance()`.

    @method extend
    @static

    @param {Mixin} [mixins]* One or more Mixin classes
    @param {Object} [arguments]* Object containing values to use within the new class
  */
  extend: function extend() {
    var Class = makeCtor();
    var proto;
    Class.ClassMixin = Mixin.create(this.ClassMixin);
    Class.PrototypeMixin = Mixin.create(this.PrototypeMixin);

    Class.ClassMixin.ownerConstructor = Class;
    Class.PrototypeMixin.ownerConstructor = Class;

    reopen.apply(Class.PrototypeMixin, arguments);

    Class.superclass = this;
    Class.__super__  = this.prototype;

    proto = Class.prototype = o_create(this.prototype);
    proto.constructor = Class;
    generateGuid(proto);
    meta(proto).proto = proto; // this will disable observers on prototype

    Class.ClassMixin.apply(Class);
    return Class;
  },

  /**
    Equivalent to doing `extend(arguments).create()`.
    If possible use the normal `create` method instead.

    @method createWithMixins
    @static
    @param [arguments]*
  */
  createWithMixins: function() {
    var C = this;
    var l= arguments.length;
    if (l > 0) {
      var args = new Array(l);
      for (var i = 0; i < l; i++) {
        args[i] = arguments[i];
      }
      this._initMixins(args);
    }
    return new C();
  },

  /**
    Creates an instance of a class. Accepts either no arguments, or an object
    containing values to initialize the newly instantiated object with.

    ```javascript
    App.Person = Ember.Object.extend({
      helloWorld: function() {
        alert("Hi, my name is " + this.get('name'));
      }
    });

    var tom = App.Person.create({
      name: 'Tom Dale'
    });

    tom.helloWorld(); // alerts "Hi, my name is Tom Dale".
    ```

    `create` will call the `init` function if defined during
    `Ember.AnyObject.extend`

    If no arguments are passed to `create`, it will not set values to the new
    instance during initialization:

    ```javascript
    var noName = App.Person.create();
    noName.helloWorld(); // alerts undefined
    ```

    NOTE: For performance reasons, you cannot declare methods or computed
    properties during `create`. You should instead declare methods and computed
    properties when using `extend` or use the `createWithMixins` shorthand.

    @method create
    @static
    @param [arguments]*
  */
  create: function() {
    var C = this;
    var l = arguments.length;
    if (l > 0) {
      var args = new Array(l);
      for (var i = 0; i < l; i++) {
        args[i] = arguments[i];
      }
      this._initProperties(args);
    }
    return new C();
  },

  /**
    Augments a constructor's prototype with additional
    properties and functions:

    ```javascript
    MyObject = Ember.Object.extend({
      name: 'an object'
    });

    o = MyObject.create();
    o.get('name'); // 'an object'

    MyObject.reopen({
      say: function(msg){
        console.log(msg);
      }
    })

    o2 = MyObject.create();
    o2.say("hello"); // logs "hello"

    o.say("goodbye"); // logs "goodbye"
    ```

    To add functions and properties to the constructor itself,
    see `reopenClass`

    @method reopen
  */
  reopen: function() {
    this.willReopen();

    var l = arguments.length;
    var args = new Array(l);
    if (l > 0) {
      for (var i = 0; i < l; i++) {
        args[i] = arguments[i];
      }
    }

    apply(this.PrototypeMixin, reopen, args);
    return this;
  },

  /**
    Augments a constructor's own properties and functions:

    ```javascript
    MyObject = Ember.Object.extend({
      name: 'an object'
    });

    MyObject.reopenClass({
      canBuild: false
    });

    MyObject.canBuild; // false
    o = MyObject.create();
    ```

    In other words, this creates static properties and functions for the class. These are only available on the class
    and not on any instance of that class.

    ```javascript
    App.Person = Ember.Object.extend({
      name : "",
      sayHello : function() {
        alert("Hello. My name is " + this.get('name'));
      }
    });

    App.Person.reopenClass({
      species : "Homo sapiens",
      createPerson: function(newPersonsName){
        return App.Person.create({
          name:newPersonsName
        });
      }
    });

    var tom = App.Person.create({
      name : "Tom Dale"
    });
    var yehuda = App.Person.createPerson("Yehuda Katz");

    tom.sayHello(); // "Hello. My name is Tom Dale"
    yehuda.sayHello(); // "Hello. My name is Yehuda Katz"
    alert(App.Person.species); // "Homo sapiens"
    ```

    Note that `species` and `createPerson` are *not* valid on the `tom` and `yehuda`
    variables. They are only valid on `App.Person`.

    To add functions and properties to instances of
    a constructor by extending the constructor's prototype
    see `reopen`

    @method reopenClass
  */
  reopenClass: function() {
    var l = arguments.length;
    var args = new Array(l);
    if (l > 0) {
      for (var i = 0; i < l; i++) {
        args[i] = arguments[i];
      }
    }

    apply(this.ClassMixin, reopen, args);
    applyMixin(this, arguments, false);
    return this;
  },

  detect: function(obj) {
    if ('function' !== typeof obj) { return false; }
    while (obj) {
      if (obj===this) { return true; }
      obj = obj.superclass;
    }
    return false;
  },

  detectInstance: function(obj) {
    return obj instanceof this;
  },

  /**
    In some cases, you may want to annotate computed properties with additional
    metadata about how they function or what values they operate on. For
    example, computed property functions may close over variables that are then
    no longer available for introspection.

    You can pass a hash of these values to a computed property like this:

    ```javascript
    person: function() {
      var personId = this.get('personId');
      return App.Person.create({ id: personId });
    }.property().meta({ type: App.Person })
    ```

    Once you've done this, you can retrieve the values saved to the computed
    property from your class like this:

    ```javascript
    MyClass.metaForProperty('person');
    ```

    This will return the original hash that was passed to `meta()`.
<<<<<<< HEAD
    
=======

>>>>>>> c68812cf
    @static
    @method metaForProperty
    @param key {String} property name
  */
  metaForProperty: function(key) {
    var proto = this.proto();
    var possibleDesc = proto[key];
    var desc = (possibleDesc !== null && typeof possibleDesc === 'object' && possibleDesc.isDescriptor) ? possibleDesc : undefined;

    Ember.assert("metaForProperty() could not find a computed property with key '"+key+"'.", !!desc && desc instanceof ComputedProperty);
    return desc._meta || {};
  },

  _computedProperties: computed(function() {
    hasCachedComputedProperties = true;
    var proto = this.proto();
    var property;
    var properties = [];

    for (var name in proto) {
      property = proto[name];

      if (property instanceof ComputedProperty) {
        properties.push({
          name: name,
          meta: property._meta
        });
      }
    }
    return properties;
  }).readOnly(),

  /**
    Iterate over each computed property for the class, passing its name
    and any associated metadata (see `metaForProperty`) to the callback.
<<<<<<< HEAD
    
=======

>>>>>>> c68812cf
    @static
    @method eachComputedProperty
    @param {Function} callback
    @param {Object} binding
  */
  eachComputedProperty: function(callback, binding) {
    var property, name;
    var empty = {};

    var properties = get(this, '_computedProperties');

    for (var i = 0, length = properties.length; i < length; i++) {
      property = properties[i];
      name = property.name;
      callback.call(binding || this, property.name, property.meta || empty);
    }
  }
};

function injectedPropertyAssertion() {
  Ember.assert("Injected properties are invalid", validatePropertyInjections(this));
}

function addOnLookupHandler() {
  Ember.runInDebug(function() {
    /**
      Provides lookup-time type validation for injected properties.

      @private
      @method _onLookup
      */
    ClassMixinProps._onLookup = injectedPropertyAssertion;
  });
}

if (Ember.FEATURES.isEnabled('ember-metal-injected-properties')) {
  addOnLookupHandler();

  /**
    Returns a hash of property names and container names that injected
    properties will lookup on the container lazily.

    @method _lazyInjections
    @return {Object} Hash of all lazy injected property keys to container names
  */
  ClassMixinProps._lazyInjections = function() {
    var injections = {};
    var proto = this.proto();
    var key, desc;

    for (key in proto) {
      desc = proto[key];
      if (desc instanceof InjectedProperty) {
        injections[key] = desc.type + ':' + (desc.name || key);
      }
    }

    return injections;
  };
}

var ClassMixin = Mixin.create(ClassMixinProps);

ClassMixin.ownerConstructor = CoreObject;

CoreObject.ClassMixin = ClassMixin;

ClassMixin.apply(CoreObject);

CoreObject.reopen({
  didDefineProperty: function(proto, key, value) {
    if (hasCachedComputedProperties === false) { return; }
    if (value instanceof Ember.ComputedProperty) {
      var cache = Ember.meta(this.constructor).cache;

      if (cache && cache._computedProperties !== undefined) {
        cache._computedProperties = undefined;
      }
    }
  }
});

export default CoreObject;<|MERGE_RESOLUTION|>--- conflicted
+++ resolved
@@ -8,13 +8,9 @@
   @submodule ember-runtime
 */
 
-<<<<<<< HEAD
-import Ember from "ember-metal/core";
-=======
 // using ember-metal/lib/main here to ensure that ember-debug is setup
 // if present
 import Ember from "ember-metal";
->>>>>>> c68812cf
 import merge from "ember-metal/merge";
 // Ember.assert, Ember.config
 
@@ -54,11 +50,7 @@
 import {
   K
 } from 'ember-metal/core';
-<<<<<<< HEAD
-import { hasPropertyAccessors } from "ember-metal/platform";
-=======
 import { hasPropertyAccessors } from "ember-metal/platform/define_property";
->>>>>>> c68812cf
 import { validatePropertyInjections } from "ember-runtime/inject";
 
 var schedule = run.schedule;
@@ -806,11 +798,7 @@
     ```
 
     This will return the original hash that was passed to `meta()`.
-<<<<<<< HEAD
-    
-=======
-
->>>>>>> c68812cf
+
     @static
     @method metaForProperty
     @param key {String} property name
@@ -846,11 +834,7 @@
   /**
     Iterate over each computed property for the class, passing its name
     and any associated metadata (see `metaForProperty`) to the callback.
-<<<<<<< HEAD
-    
-=======
-
->>>>>>> c68812cf
+
     @static
     @method eachComputedProperty
     @param {Function} callback
@@ -874,43 +858,37 @@
   Ember.assert("Injected properties are invalid", validatePropertyInjections(this));
 }
 
-function addOnLookupHandler() {
-  Ember.runInDebug(function() {
-    /**
-      Provides lookup-time type validation for injected properties.
-
-      @private
-      @method _onLookup
-      */
-    ClassMixinProps._onLookup = injectedPropertyAssertion;
-  });
-}
-
-if (Ember.FEATURES.isEnabled('ember-metal-injected-properties')) {
-  addOnLookupHandler();
-
-  /**
-    Returns a hash of property names and container names that injected
-    properties will lookup on the container lazily.
-
-    @method _lazyInjections
-    @return {Object} Hash of all lazy injected property keys to container names
-  */
-  ClassMixinProps._lazyInjections = function() {
-    var injections = {};
-    var proto = this.proto();
-    var key, desc;
-
-    for (key in proto) {
-      desc = proto[key];
-      if (desc instanceof InjectedProperty) {
-        injections[key] = desc.type + ':' + (desc.name || key);
-      }
-    }
-
-    return injections;
-  };
-}
+Ember.runInDebug(function() {
+  /**
+    Provides lookup-time type validation for injected properties.
+
+    @private
+    @method _onLookup
+    */
+  ClassMixinProps._onLookup = injectedPropertyAssertion;
+});
+
+/**
+  Returns a hash of property names and container names that injected
+  properties will lookup on the container lazily.
+
+  @method _lazyInjections
+  @return {Object} Hash of all lazy injected property keys to container names
+*/
+ClassMixinProps._lazyInjections = function() {
+  var injections = {};
+  var proto = this.proto();
+  var key, desc;
+
+  for (key in proto) {
+    desc = proto[key];
+    if (desc instanceof InjectedProperty) {
+      injections[key] = desc.type + ':' + (desc.name || key);
+    }
+  }
+
+  return injections;
+};
 
 var ClassMixin = Mixin.create(ClassMixinProps);
 
