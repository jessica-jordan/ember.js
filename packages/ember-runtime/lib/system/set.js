// ==========================================================================
// Project:  Ember Runtime
// Copyright: ©2011 Strobe Inc. and contributors.
// License:   Licensed under MIT license (see license.js)
// ==========================================================================

require('ember-runtime/core');
require('ember-runtime/system/core_object');
require('ember-runtime/mixins/mutable_enumerable');
require('ember-runtime/mixins/copyable');
require('ember-runtime/mixins/freezable');

var get = Ember.get, set = Ember.set, guidFor = Ember.guidFor, none = Ember.none;

/**
  @class

  An unordered collection of objects.

  A Set works a bit like an array except that its items are not ordered.
  You can create a set to efficiently test for membership for an object. You
  can also iterate through a set just like an array, even accessing objects
  by index, however there is no guarantee as to their order.

  Starting with Ember 2.0 all Sets are now observable since there is no
  added cost to providing this support.  Sets also do away with the more
  specialized Set Observer API in favor of the more generic Enumerable
  Observer API - which works on any enumerable object including both Sets and
  Arrays.

  ## Creating a Set

  You can create a set like you would most objects using
  `new Ember.Set()`.  Most new sets you create will be empty, but you can
  also initialize the set with some content by passing an array or other
  enumerable of objects to the constructor.

  Finally, you can pass in an existing set and the set will be copied. You
  can also create a copy of a set by calling `Ember.Set#copy()`.

      #js
      // creates a new empty set
      var foundNames = new Ember.Set();

      // creates a set with four names in it.
      var names = new Ember.Set(["Charles", "Tom", "Juan", "Alex"]); // :P

      // creates a copy of the names set.
      var namesCopy = new Ember.Set(names);

      // same as above.
      var anotherNamesCopy = names.copy();

  ## Adding/Removing Objects

  You generally add or remove objects from a set using `add()` or
  `remove()`. You can add any type of object including primitives such as
  numbers, strings, and booleans.

  Unlike arrays, objects can only exist one time in a set. If you call `add()`
  on a set with the same object multiple times, the object will only be added
  once. Likewise, calling `remove()` with the same object multiple times will
  remove the object the first time and have no effect on future calls until
  you add the object to the set again.

  NOTE: You cannot add/remove null or undefined to a set. Any attempt to do so
  will be ignored.

  In addition to add/remove you can also call `push()`/`pop()`. Push behaves
  just like `add()` but `pop()`, unlike `remove()` will pick an arbitrary
  object, remove it and return it. This is a good way to use a set as a job
  queue when you don't care which order the jobs are executed in.

  ## Testing for an Object

  To test for an object's presence in a set you simply call
  `Ember.Set#contains()`.

  ## Observing changes

  When using `Ember.Set`, you can observe the `"[]"` property to be
  alerted whenever the content changes.  You can also add an enumerable
  observer to the set to be notified of specific objects that are added and
  removed from the set.  See `Ember.Enumerable` for more information on
  enumerables.

  This is often unhelpful. If you are filtering sets of objects, for instance,
  it is very inefficient to re-filter all of the items each time the set
  changes. It would be better if you could just adjust the filtered set based
  on what was changed on the original set. The same issue applies to merging
  sets, as well.

  ## Other Methods

  `Ember.Set` primary implements other mixin APIs.  For a complete reference
  on the methods you will use with `Ember.Set`, please consult these mixins.
  The most useful ones will be `Ember.Enumerable` and
  `Ember.MutableEnumerable` which implement most of the common iterator
  methods you are used to on Array.

  Note that you can also use the `Ember.Copyable` and `Ember.Freezable`
  APIs on `Ember.Set` as well.  Once a set is frozen it can no longer be
  modified.  The benefit of this is that when you call frozenCopy() on it,
  Ember will avoid making copies of the set.  This allows you to write
  code that can know with certainty when the underlying set data will or
  will not be modified.

  @extends Ember.Enumerable
  @extends Ember.MutableEnumerable
  @extends Ember.Copyable
  @extends Ember.Freezable

  @since Ember 0.9
*/
Ember.Set = Ember.CoreObject.extend(Ember.MutableEnumerable, Ember.Copyable, Ember.Freezable,
  /** @scope Ember.Set.prototype */ {

  // ..........................................................
  // IMPLEMENT ENUMERABLE APIS
  //

  /**
    This property will change as the number of objects in the set changes.

    @property Number
    @default 0
  */
  length: 0,

  /**
    Clears the set. This is useful if you want to reuse an existing set
    without having to recreate it.

        var colors = new Ember.Set(["red", "green", "blue"]);
        colors.length;  => 3
        colors.clear();
        colors.length;  => 0

    @returns {Ember.Set} An empty Set
  */
  clear: function() {
    if (this.isFrozen) { throw new Error(Ember.FROZEN_ERROR); }
    var len = get(this, 'length');
    this.enumerableContentWillChange(len, 0);
    set(this, 'length', 0);
    this.enumerableContentDidChange(len, 0);
    return this;
  },

  /**
    Returns true if the passed object is also an enumerable that contains the
    same objects as the receiver.

        var colors = ["red", "green", "blue"],
            same_colors = new Ember.Set(colors);
        same_colors.isEqual(colors); => true
        same_colors.isEqual(["purple", "brown"]); => false

    @param {Ember.Set} obj the other object.
    @returns {Boolean}
  */
  isEqual: function(obj) {
    // fail fast
    if (!Ember.Enumerable.detect(obj)) return false;

    var loc = get(this, 'length');
    if (get(obj, 'length') !== loc) return false;

    while(--loc >= 0) {
      if (!obj.contains(this[loc])) return false;
    }

    return true;
  },

  /**
<<<<<<< HEAD
    Adds an object to the set. Only non-null objects can be added to a set 
=======
    Adds an object to the set.  Only non-null objects can be added to a set
>>>>>>> 626d23f6
    and those can only be added once. If the object is already in the set or
    the passed value is null this method will have no effect.

    This is an alias for `Ember.MutableEnumerable.addObject()`.

        var colors = new Ember.Set();
        colors.add("blue");    => ["blue"]
        colors.add("blue");    => ["blue"]
        colors.add("red");     => ["blue", "red"]
        colors.add(null);      => ["blue", "red"]
        colors.add(undefined); => ["blue", "red"]

    @function
    @param {Object} obj The object to add.
    @returns {Ember.Set} The set itself.
  */
  add: Ember.alias('addObject'),

  /**
    Removes the object from the set if it is found.  If you pass a null value
    or an object that is already not in the set, this method will have no
    effect. This is an alias for `Ember.MutableEnumerable.removeObject()`.

        var colors = new Ember.Set(["red", "green", "blue"]);
        colors.remove("red");    => ["blue", "green"]
        colors.remove("purple"); => ["blue", "green"]
        colors.remove(null);     => ["blue", "green"]

    @function
    @param {Object} obj The object to remove
    @returns {Ember.Set} The set itself.
  */
  remove: Ember.alias('removeObject'),

  /**
    Removes the last element from the set and returns it, or null if it's empty.
    
        var colors = new Ember.Set(["green", "blue"]);
        colors.pop(); => "blue"
        colors.pop(); => "green"
        colors.pop(); => null

    @returns {Object} The removed object from the set or null.
  */
  pop: function() {
    if (get(this, 'isFrozen')) throw new Error(Ember.FROZEN_ERROR);
    var obj = this.length > 0 ? this[this.length-1] : null;
    this.remove(obj);
    return obj;
  },

  /**
    Inserts the given object on to the end of the set. It returns
    the set itself.

    This is an alias for `Ember.MutableEnumerable.addObject()`.

        var colors = new Ember.Set();
        colors.push("red");   => ["red"]
        colors.push("green"); => ["red", "green"]
        colors.push("blue");  => ["red", "green", "blue"]

    @function
    @returns {Ember.Set} The set itself.
  */
  push: Ember.alias('addObject'),

  /**
    Removes the last element from the set and returns it, or null if it's empty.

    This is an alias for `Ember.Set.pop()`.

        var colors = new Ember.Set(["green", "blue"]);
        colors.shift(); => "blue"
        colors.shift(); => "green"
        colors.shift(); => null

    @function
    @returns {Object} The removed object from the set or null.
  */
  shift: Ember.alias('pop'),

  /**
    Inserts the given object on to the end of the set. It returns
    the set itself.

    This is an alias of `Ember.Set.push()`

        var colors = new Ember.Set();
        colors.unshift("red");   => ["red"]
        colors.unshift("green"); => ["red", "green"]
        colors.unshift("blue");  => ["red", "green", "blue"]

    @function
    @returns {Ember.Set} The set itself.
  */
  unshift: Ember.alias('push'),

  /**
    Adds each object in the passed enumerable to the set.

    This is an alias of `Ember.MutableEnumerable.addObjects()`

        var colors = new Ember.Set();
        colors.addEach(["red", "green", "blue"]); => ["red", "green", "blue"]

    @function
    @param {Ember.Enumerable} objects the objects to add.
    @returns {Ember.Set} The set itself.
  */
  addEach: Ember.alias('addObjects'),

  /**
    Removes each object in the passed enumerable to the set.

    This is an alias of `Ember.MutableEnumerable.removeObjects()`

        var colors = new Ember.Set(["red", "green", "blue"]);
        colors.removeEach(["red", "blue"]); => ["green"]

    @function
    @param {Ember.Enumerable} objects the objects to remove.
    @returns {Ember.Set} The set itself.
  */
  removeEach: Ember.alias('removeObjects'),

  // ..........................................................
  // PRIVATE ENUMERABLE SUPPORT
  //

  /** @private */
  init: function(items) {
    this._super();
    if (items) this.addObjects(items);
  },

  /** @private (nodoc) - implement Ember.Enumerable */
  nextObject: function(idx) {
    return this[idx];
  },

  /** @private - more optimized version */
  firstObject: Ember.computed(function() {
    return this.length > 0 ? this[0] : undefined;
  }).property('[]').cacheable(),

  /** @private - more optimized version */
  lastObject: Ember.computed(function() {
    return this.length > 0 ? this[this.length-1] : undefined;
  }).property('[]').cacheable(),

  /** @private (nodoc) - implements Ember.MutableEnumerable */
  addObject: function(obj) {
    if (get(this, 'isFrozen')) throw new Error(Ember.FROZEN_ERROR);
    if (none(obj)) return this; // nothing to do

    var guid = guidFor(obj),
        idx  = this[guid],
        len  = get(this, 'length'),
        added ;

    if (idx>=0 && idx<len && (this[idx] === obj)) return this; // added

    added = [obj];
    this.enumerableContentWillChange(null, added);
    len = get(this, 'length');
    this[guid] = len;
    this[len] = obj;
    set(this, 'length', len+1);
    this.enumerableContentDidChange(null, added);

    return this;
  },

  /** @private (nodoc) - implements Ember.MutableEnumerable */
  removeObject: function(obj) {
    if (get(this, 'isFrozen')) throw new Error(Ember.FROZEN_ERROR);
    if (none(obj)) return this; // nothing to do

    var guid = guidFor(obj),
        idx  = this[guid],
        len = get(this, 'length'),
        last, removed;


    if (idx>=0 && idx<len && (this[idx] === obj)) {
      removed = [obj];

      this.enumerableContentWillChange(removed, null);

      // swap items - basically move the item to the end so it can be removed
      if (idx < len-1) {
        last = this[len-1];
        this[idx] = last;
        this[guidFor(last)] = idx;
      }

      delete this[guid];
      delete this[len-1];
      set(this, 'length', len-1);

      this.enumerableContentDidChange(removed, null);
    }

    return this;
  },

  /** @private (nodoc) - optimized version */
  contains: function(obj) {
    return this[guidFor(obj)]>=0;
  },

  /** @private (nodoc) */
  copy: function() {
    var C = this.constructor, ret = new C(), loc = get(this, 'length');
    set(ret, 'length', loc);
    while(--loc>=0) {
      ret[loc] = this[loc];
      ret[guidFor(this[loc])] = loc;
    }
    return ret;
  },

  /** @private */
  toString: function() {
    var len = this.length, idx, array = [];
    for(idx = 0; idx < len; idx++) {
      array[idx] = this[idx];
    }
    return "Ember.Set<%@>".fmt(array.join(','));
  },

  // ..........................................................
  // DEPRECATED
  //

  /** @deprecated

    This property is often used to determine that a given object is a set.
    Instead you should use instanceof:

        #js:
        // SproutCore 1.x:
        isSet = myobject && myobject.isSet;

        // Ember:
        isSet = myobject instanceof Ember.Set

    @type Boolean
    @default true
  */
  isSet: true

});

// Support the older API
var o_create = Ember.Set.create;
Ember.Set.create = function(items) {
  if (items && Ember.Enumerable.detect(items)) {
    ember_deprecate('Passing an enumerable to Ember.Set.create() is deprecated and will be removed in a future version of Ember.  Use new Ember.Set(items) instead.');
    return new Ember.Set(items);
  } else {
    return o_create.apply(this, arguments);
  }
};<|MERGE_RESOLUTION|>--- conflicted
+++ resolved
@@ -174,11 +174,7 @@
   },
 
   /**
-<<<<<<< HEAD
-    Adds an object to the set. Only non-null objects can be added to a set 
-=======
-    Adds an object to the set.  Only non-null objects can be added to a set
->>>>>>> 626d23f6
+    Adds an object to the set. Only non-null objects can be added to a set
     and those can only be added once. If the object is already in the set or
     the passed value is null this method will have no effect.
 
