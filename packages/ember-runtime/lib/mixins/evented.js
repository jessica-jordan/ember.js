--- conflicted
+++ resolved
@@ -23,20 +23,16 @@
   },
 
   trigger: function(name) {
-   Ember.sendEvent.apply(null, [this, name].concat(a_slice.call(arguments, 1)));
-  },
-
-  fire: function(name) {
-<<<<<<< HEAD
     var args = [], i, l;
     for (i = 1, l = arguments.length; i < l; i++) {
       args.push(arguments[i]);
     }
     Ember.sendEvent(this, name, args);
-=======
+  },
+
+  fire: function(name) {
     Ember.deprecate("Ember.Evented#fire() has been deprecated in favor of trigger() for compatibility with jQuery. It will be removed in 1.0. Please update your code to call trigger() instead.");
     this.trigger.apply(this, arguments);
->>>>>>> ac848133
   },
 
   off: function(name, target, method) {
