var proxy, deferred, ObjectPromiseProxy;
var get = Ember.get;
var originalRethrow = Ember.RSVP.rethrow;
module("Ember.PromiseProxyMixin", {
  teardown: function() {
    Ember.RSVP.rethrow = originalRethrow;
  }
});

test("present on ember namespace", function(){
  ok(Ember.PromiseProxyMixin, "expected Ember.PromiseProxyMixin to exist");
});

module("Ember.PromiseProxy - ObjectProxy", {
  setup: function() {
    ObjectPromiseProxy = Ember.ObjectProxy.extend(Ember.PromiseProxyMixin);
    deferred = Ember.RSVP.defer();
    proxy = ObjectPromiseProxy.create({
      promise: deferred.promise
    });

    Ember.RSVP.off('error', Ember.RSVP.onerrorDefault);
  },
  teardown: function() {
    proxy = deferred = null;

    Ember.RSVP.on('error', Ember.RSVP.onerrorDefault);
  }
});

test("no promise, invoking then should raise", function(){
  var value = {
    firstName: 'stef',
    lastName: 'penner'
  };

  var proxy = ObjectPromiseProxy.create();

  raises(function(){
    proxy.then(Ember.K, Ember.K);
  }, new RegExp("PromiseProxy's promise must be set"));
});

test("fulfillment", function(){
  var value = {
    firstName: 'stef',
    lastName: 'penner'
  };

  var proxy = ObjectPromiseProxy.create({
    promise: deferred.promise
  });

  var didFulfillCount = 0;
  var didRejectCount  = 0;

  proxy.then(function(){
    didFulfillCount++;
  }, function(){
    didRejectCount++;
  });

  equal(get(proxy, 'content'),     undefined, 'expects the proxy to have no content');
  equal(get(proxy, 'reason'),      undefined, 'expects the proxy to have no reason');
  equal(get(proxy, 'isPending'),   true,  'expects the proxy to indicate that it is loading');
  equal(get(proxy, 'isSettled'),   false, 'expects the proxy to indicate that it is not settled');
  equal(get(proxy, 'isRejected'),  false, 'expects the proxy to indicate that it is not rejected');
  equal(get(proxy, 'isFulfilled'), false, 'expects the proxy to indicate that it is not fulfilled');

  equal(didFulfillCount, 0, 'should not yet have been fulfilled');
  equal(didRejectCount, 0, 'should not yet have been rejected');

  Ember.run(deferred, 'resolve', value);

  equal(didFulfillCount, 1, 'should have been fulfilled');
  equal(didRejectCount, 0, 'should not have been rejected');

  equal(get(proxy, 'content'),     value, 'expects the proxy to have content');
  equal(get(proxy, 'reason'),      undefined, 'expects the proxy to still have no reason');
  equal(get(proxy, 'isPending'),   false, 'expects the proxy to indicate that it is no longer loading');
  equal(get(proxy, 'isSettled'),   true,  'expects the proxy to indicate that it is settled');
  equal(get(proxy, 'isRejected'),  false, 'expects the proxy to indicate that it is not rejected');
  equal(get(proxy, 'isFulfilled'), true,  'expects the proxy to indicate that it is fulfilled');

  Ember.run(deferred, 'resolve', value);

  equal(didFulfillCount, 1, 'should still have been only fulfilled once');
  equal(didRejectCount,  0, 'should still not have been rejected');

  Ember.run(deferred, 'reject', value);

  equal(didFulfillCount, 1, 'should still have been only fulfilled once');
  equal(didRejectCount,  0, 'should still not have been rejected');

  equal(get(proxy, 'content'),     value, 'expects the proxy to have still have same content');
  equal(get(proxy, 'reason'),      undefined, 'expects the proxy still to have no reason');
  equal(get(proxy, 'isPending'),   false, 'expects the proxy to indicate that it is no longer loading');
  equal(get(proxy, 'isSettled'),   true,  'expects the proxy to indicate that it is settled');
  equal(get(proxy, 'isRejected'),  false, 'expects the proxy to indicate that it is not rejected');
  equal(get(proxy, 'isFulfilled'), true,  'expects the proxy to indicate that it is fulfilled');

  // rest of the promise semantics are tested in directly in RSVP
});

test("rejection", function(){
  var reason = new Error("failure");

  var proxy = ObjectPromiseProxy.create({
    promise: deferred.promise
  });

  var didFulfillCount = 0;
  var didRejectCount  = 0;

  proxy.then(function(){
    didFulfillCount++;
  }, function(){
    didRejectCount++;
  });

  equal(get(proxy, 'content'),     undefined, 'expects the proxy to have no content');
  equal(get(proxy, 'reason'),      undefined, 'expects the proxy to have no reason');
  equal(get(proxy, 'isPending'),   true,  'expects the proxy to indicate that it is loading');
  equal(get(proxy, 'isSettled'),   false, 'expects the proxy to indicate that it is not settled');
  equal(get(proxy, 'isRejected'),  false, 'expects the proxy to indicate that it is not rejected');
  equal(get(proxy, 'isFulfilled'), false, 'expects the proxy to indicate that it is not fulfilled');

  equal(didFulfillCount, 0, 'should not yet have been fulfilled');
  equal(didRejectCount, 0, 'should not yet have been rejected');

  Ember.run(deferred, 'reject', reason);

  equal(didFulfillCount, 0, 'should not yet have been fulfilled');
  equal(didRejectCount, 1, 'should have been rejected');

  equal(get(proxy, 'content'),     undefined, 'expects the proxy to have no content');
  equal(get(proxy, 'reason'),      reason, 'expects the proxy to have a reason');
  equal(get(proxy, 'isPending'),   false, 'expects the proxy to indicate that it is not longer loading');
  equal(get(proxy, 'isSettled'),   true,  'expects the proxy to indicate that it is settled');
  equal(get(proxy, 'isRejected'),  true, 'expects the proxy to indicate that it is  rejected');
  equal(get(proxy, 'isFulfilled'), false,  'expects the proxy to indicate that it is not fulfilled');

  Ember.run(deferred, 'reject', reason);

  equal(didFulfillCount, 0, 'should stll not yet have been fulfilled');
  equal(didRejectCount, 1, 'should still remain rejected');

  Ember.run(deferred, 'resolve', 1);

  equal(didFulfillCount, 0, 'should stll not yet have been fulfilled');
  equal(didRejectCount, 1, 'should still remain rejected');

  equal(get(proxy, 'content'),     undefined, 'expects the proxy to have no content');
  equal(get(proxy, 'reason'),      reason, 'expects the proxy to have a reason');
  equal(get(proxy, 'isPending'),   false, 'expects the proxy to indicate that it is not longer loading');
  equal(get(proxy, 'isSettled'),   true,  'expects the proxy to indicate that it is settled');
  equal(get(proxy, 'isRejected'),  true, 'expects the proxy to indicate that it is  rejected');
  equal(get(proxy, 'isFulfilled'), false,  'expects the proxy to indicate that it is not fulfilled');
});

<<<<<<< HEAD
test("unhandled rejects still propogate to RSVP.configure('onerror', ...) ", function(){
  expect(2);
=======
test("unhandled rejects still propogate to RSVP.on('error', ...) ", function(){
  expect(1);
>>>>>>> dd9434a7

  var expectedReason = new Error("failure");
  var deferred = Ember.RSVP.defer();

  var proxy = ObjectPromiseProxy.create({
    promise: deferred.promise
  });

  var promise = proxy.get('promise');
<<<<<<< HEAD
  // # internal promise behaviour, not to be used elsewhere..
  equal(1, promise._promiseCallbacks.error.length, '1 error handler should be subscirbed');
  promise.on('error', function(reason) {
    equal(reason.detail, expectedReason, 'expected reason');
  });
  // / internal promise behaviour, not to be used elsewhere..

  // force synchronous promise rejection
  Ember.run(deferred, 'reject', expectedReason);
=======

  function onerror(reason){
    equal(reason.detail, expectedReason, 'expected reason');
  }

  Ember.RSVP.on('error', onerror);

  // force synchronous promise rejection
  Ember.run(deferred, 'reject', expectedReason);

  Ember.RSVP.off('error', onerror);
>>>>>>> dd9434a7
});
<|MERGE_RESOLUTION|>--- conflicted
+++ resolved
@@ -158,13 +158,8 @@
   equal(get(proxy, 'isFulfilled'), false,  'expects the proxy to indicate that it is not fulfilled');
 });
 
-<<<<<<< HEAD
-test("unhandled rejects still propogate to RSVP.configure('onerror', ...) ", function(){
-  expect(2);
-=======
 test("unhandled rejects still propogate to RSVP.on('error', ...) ", function(){
   expect(1);
->>>>>>> dd9434a7
 
   var expectedReason = new Error("failure");
   var deferred = Ember.RSVP.defer();
@@ -174,17 +169,6 @@
   });
 
   var promise = proxy.get('promise');
-<<<<<<< HEAD
-  // # internal promise behaviour, not to be used elsewhere..
-  equal(1, promise._promiseCallbacks.error.length, '1 error handler should be subscirbed');
-  promise.on('error', function(reason) {
-    equal(reason.detail, expectedReason, 'expected reason');
-  });
-  // / internal promise behaviour, not to be used elsewhere..
-
-  // force synchronous promise rejection
-  Ember.run(deferred, 'reject', expectedReason);
-=======
 
   function onerror(reason){
     equal(reason.detail, expectedReason, 'expected reason');
@@ -196,5 +180,4 @@
   Ember.run(deferred, 'reject', expectedReason);
 
   Ember.RSVP.off('error', onerror);
->>>>>>> dd9434a7
 });
