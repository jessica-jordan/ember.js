--- conflicted
+++ resolved
@@ -8,73 +8,58 @@
 import { Registry } from "ember-runtime/system/container";
 import Object from "ember-runtime/system/object";
 
-if (Ember.FEATURES.isEnabled('ember-metal-injected-properties')) {
-  QUnit.module('inject');
+QUnit.module('inject');
 
-  QUnit.test("calling `inject` directly should error", function() {
-    expectAssertion(function() {
-      inject('foo');
-    }, /Injected properties must be created through helpers/);
-  });
+QUnit.test("calling `inject` directly should error", function() {
+  expectAssertion(function() {
+    inject('foo');
+  }, /Injected properties must be created through helpers/);
+});
 
-  if (!EmberDev.runningProdBuild) {
-    // this check is done via an assertion which is stripped from
-    // production builds
-<<<<<<< HEAD
-    test("injection type validation is run when first looked up", function() {
-=======
-    QUnit.test("injection type validation is run when first looked up", function() {
->>>>>>> c68812cf
-      expect(1);
+if (!EmberDev.runningProdBuild) {
+  // this check is done via an assertion which is stripped from
+  // production builds
+  QUnit.test("injection type validation is run when first looked up", function() {
+    expect(1);
 
-      createInjectionHelper('foo', function() {
-        ok(true, 'should call validation method');
-      });
+    createInjectionHelper('foo', function() {
+      ok(true, 'should call validation method');
+    });
 
-<<<<<<< HEAD
-      var container = new Container();
-=======
-      var registry = new Registry();
-      var container = registry.container();
-
->>>>>>> c68812cf
-      var AnObject = Object.extend({
-        container: container,
-        bar: inject.foo(),
-        baz: inject.foo()
-      });
-
-<<<<<<< HEAD
-      container.register('foo:main', AnObject);
-
-=======
-      registry.register('foo:main', AnObject);
->>>>>>> c68812cf
-      container.lookupFactory('foo:main');
-    });
-  }
-
-  QUnit.test("attempting to inject a nonexistent container key should error", function() {
     var registry = new Registry();
     var container = registry.container();
+
     var AnObject = Object.extend({
       container: container,
-      foo: new InjectedProperty('bar', 'baz')
+      bar: inject.foo(),
+      baz: inject.foo()
     });
 
     registry.register('foo:main', AnObject);
+    container.lookupFactory('foo:main');
+  });
+}
 
-    throws(function() {
-      container.lookup('foo:main');
-    }, /Attempting to inject an unknown injection: `bar:baz`/);
+QUnit.test("attempting to inject a nonexistent container key should error", function() {
+  var registry = new Registry();
+  var container = registry.container();
+  var AnObject = Object.extend({
+    container: container,
+    foo: new InjectedProperty('bar', 'baz')
   });
 
-  QUnit.test("factories should return a list of lazy injection full names", function() {
-    var AnObject = Object.extend({
-      foo: new InjectedProperty('foo', 'bar'),
-      bar: new InjectedProperty('quux')
-    });
+  registry.register('foo:main', AnObject);
 
-    deepEqual(AnObject._lazyInjections(), { 'foo': 'foo:bar', 'bar': 'quux:bar' }, "should return injected container keys");
+  throws(function() {
+    container.lookup('foo:main');
+  }, /Attempting to inject an unknown injection: `bar:baz`/);
+});
+
+QUnit.test("factories should return a list of lazy injection full names", function() {
+  var AnObject = Object.extend({
+    foo: new InjectedProperty('foo', 'bar'),
+    bar: new InjectedProperty('quux')
   });
-}+
+  deepEqual(AnObject._lazyInjections(), { 'foo': 'foo:bar', 'bar': 'quux:bar' }, "should return injected container keys");
+});