var map = Ember.EnumerableUtils.map, a_forEach = Ember.ArrayPolyfills.forEach, get = Ember.get, set = Ember.set, setProperties = Ember.setProperties,
    obj, sorted, sortProps, items, userFnCalls, todos, filtered;

module('Ember.computed.map', {
  setup: function() {
    Ember.run(function() {
      userFnCalls = 0;
      obj = Ember.Object.createWithMixins({
        array: Ember.A([{ v: 1 }, { v: 3}, { v: 2 }, { v: 1 }]),

        mapped: Ember.computed.map('array.@each.v', function(item) {
          ++userFnCalls;
          return item.v;
        }),

        arrayObjects: Ember.A([
          Ember.Object.create({ v: { name: 'Robert' }}),
          Ember.Object.create({ v: { name: 'Leanna' }})]),
        mappedObjects: Ember.computed.map('arrayObjects.@each.v', function (item) {
          return {
            name: item.v.name
          };
        })
      });
    });
  },
  teardown: function() {
    Ember.run(function() {
      obj.destroy();
    });
  }
});

test("it maps simple properties", function() {
  deepEqual(get(obj, 'mapped'), [1, 3, 2, 1]);

  Ember.run(function() {
    obj.get('array').pushObject({ v: 5 });
  });

  deepEqual(get(obj, 'mapped'), [1, 3, 2, 1, 5]);

  Ember.run(function() {
    obj.get('array').removeAt(3);
  });

  deepEqual(get(obj, 'mapped'), [1, 3, 2, 5]);
});

test("it caches properly", function() {
  var array = get(obj, 'array'),
      mapped = get(obj, 'mapped');

  equal(userFnCalls, 4, "precond - mapper called expected number of times");

  Ember.run(function() {
    array.addObject({v: 7});
  });

  equal(userFnCalls, 5, "precond - mapper called expected number of times");

  get(obj, 'mapped');

  equal(userFnCalls, 5, "Ember.computed.map caches properly");
});

test("it maps simple unshifted properties", function() {
  var array = Ember.A([]);

  Ember.run(function() {
    obj = Ember.Object.createWithMixins({
      array: array,
      mapped: Ember.computed.map('array', function (item) { return item.toUpperCase(); })
    });
    get(obj, 'mapped');
  });

  Ember.run(function() {
    array.unshiftObject('c');
    array.unshiftObject('b');
    array.unshiftObject('a');

    array.popObject();
  });

  deepEqual(get(obj, 'mapped'), ['A', 'B'], "properties unshifted in sequence are mapped correctly");
});

test("it maps objects", function() {
  deepEqual(get(obj, 'mappedObjects'), [{ name: 'Robert'}, { name: 'Leanna' }]);

  Ember.run(function() {
    obj.get('arrayObjects').pushObject({ v: { name: 'Eddard' }});
  });

  deepEqual(get(obj, 'mappedObjects'), [{ name: 'Robert' }, { name: 'Leanna' }, { name: 'Eddard' }]);

  Ember.run(function() {
    obj.get('arrayObjects').removeAt(1);
  });

  deepEqual(get(obj, 'mappedObjects'), [{ name: 'Robert' }, { name: 'Eddard' }]);

  Ember.run(function() {
    obj.get('arrayObjects').objectAt(0).set('v', { name: 'Stannis' });
  });

  deepEqual(get(obj, 'mappedObjects'), [{ name: 'Stannis' }, { name: 'Eddard' }]);
});

test("it maps unshifted objects with property observers", function() {
  var array = Ember.A([]),
      cObj = { v: 'c' };

  Ember.run(function() {
    obj = Ember.Object.createWithMixins({
      array: array,
      mapped: Ember.computed.map('array.@each.v', function (item) {
        return get(item, 'v').toUpperCase();
      })
    });
    get(obj, 'mapped');
  });

  Ember.run(function() {
    array.unshiftObject(cObj);
    array.unshiftObject({ v: 'b' });
    array.unshiftObject({ v: 'a' });

    set(cObj, 'v', 'd');
  });

  deepEqual(array.mapBy('v'), ['a', 'b', 'd'], "precond - unmapped array is correct");
  deepEqual(get(obj, 'mapped'), ['A', 'B', 'D'], "properties unshifted in sequence are mapped correctly");
});

module('Ember.computed.mapBy', {
  setup: function() {
    Ember.run(function() {
      obj = Ember.Object.createWithMixins({
        array: Ember.A([{ v: 1 }, { v: 3}, { v: 2 }, { v: 1 }]),
        mapped: Ember.computed.mapBy('array', 'v')
      });
    });
  },
  teardown: function() {
    Ember.run(function() {
      obj.destroy();
    });
  }
});

test("it maps properties", function() {
  var mapped = get(obj, 'mapped');

  deepEqual(get(obj, 'mapped'), [1, 3, 2, 1]);

  Ember.run(function() {
    obj.get('array').pushObject({ v: 5 });
  });

  deepEqual(get(obj, 'mapped'), [1, 3, 2, 1, 5]);

  Ember.run(function() {
    obj.get('array').removeAt(3);
  });

  deepEqual(get(obj, 'mapped'), [1, 3, 2, 5]);
});

test("it is observerable", function() {
  var mapped = get(obj, 'mapped'),
      calls = 0;

  deepEqual(get(obj, 'mapped'), [1, 3, 2, 1]);

  Ember.addObserver(obj, 'mapped.@each', function() {
    calls++;
  });

  Ember.run(function() {
    obj.get('array').pushObject({ v: 5 });
  });

  equal(calls, 1, 'Ember.computed.mapBy is observerable');
});


module('Ember.computed.filter', {
  setup: function() {
    Ember.run(function() {
      userFnCalls = 0;
      obj = Ember.Object.createWithMixins({
        array: Ember.A([1, 2, 3, 4, 5, 6, 7, 8]),
        filtered: Ember.computed.filter('array', function(item) {
          ++userFnCalls;
          return item % 2 === 0;
        })
      });
    });
  },
  teardown: function() {
    Ember.run(function() {
      obj.destroy();
    });
  }
});

test("it filters according to the specified filter function", function() {
  var filtered = get(obj, 'filtered');

  deepEqual(filtered, [2,4,6,8], "Ember.computed.filter filters by the specified function");
});

test("it caches properly", function() {
  var array = get(obj, 'array'),
      filtered = get(obj, 'filtered');

  equal(userFnCalls, 8, "precond - filter called expected number of times");

  Ember.run(function() {
    array.addObject(11);
  });

  equal(userFnCalls, 9, "precond - filter called expected number of times");

  get(obj, 'filtered');

  equal(userFnCalls, 9, "Ember.computed.filter caches properly");
});

test("it updates as the array is modified", function() {
  var array = get(obj, 'array'),
      filtered = get(obj, 'filtered');

  deepEqual(filtered, [2,4,6,8], "precond - filtered array is initially correct");

  Ember.run(function() {
    array.addObject(11);
  });
  deepEqual(filtered, [2,4,6,8], "objects not passing the filter are not added");

  Ember.run(function() {
    array.addObject(12);
  });
  deepEqual(filtered, [2,4,6,8,12], "objects passing the filter are added");

  Ember.run(function() {
    array.removeObject(3);
    array.removeObject(4);
  });
  deepEqual(filtered, [2,6,8,12], "objects removed from the dependent array are removed from the computed array");
});

test("the dependent array can be cleared one at a time", function() {
  var array = get(obj, 'array'),
      filtered = get(obj, 'filtered');

  deepEqual(filtered, [2,4,6,8], "precond - filtered array is initially correct");

  Ember.run(function() {
    // clear 1-8 but in a random order
    array.removeObject(3);
    array.removeObject(1);
    array.removeObject(2);
    array.removeObject(4);
    array.removeObject(8);
    array.removeObject(6);
    array.removeObject(5);
    array.removeObject(7);
  });

  deepEqual(filtered, [], "filtered array cleared correctly");
});

test("the dependent array can be `clear`ed directly (#3272)", function() {
  var array = get(obj, 'array'),
      filtered = get(obj, 'filtered');

  deepEqual(filtered, [2,4,6,8], "precond - filtered array is initially correct");

  Ember.run(function() {
    array.clear();
  });

  deepEqual(filtered, [], "filtered array cleared correctly");
});

test("it updates as the array is replaced", function() {
  var array = get(obj, 'array'),
      filtered = get(obj, 'filtered');

  deepEqual(filtered, [2,4,6,8], "precond - filtered array is initially correct");

  Ember.run(function() {
    set(obj, 'array', Ember.A([20,21,22,23,24]));
  });
  deepEqual(filtered, [20,22,24], "computed array is updated when array is changed");
});

module('Ember.computed.filterBy', {
  setup: function() {
    obj = Ember.Object.createWithMixins({
      array: Ember.A([
        {name: "one", a:1, b:false},
        {name: "two", a:2, b:false},
        {name: "three", a:1, b:true},
        {name: "four", b:true}
      ]),
      a1s: Ember.computed.filterBy('array', 'a', 1),
      as: Ember.computed.filterBy('array', 'a'),
      bs: Ember.computed.filterBy('array', 'b')
    });
  },
  teardown: function() {
    Ember.run(function() {
      obj.destroy();
    });
  }
});

test("properties can be filtered by truthiness", function() {
  var array = get(obj, 'array'),
      as = get(obj, 'as'),
      bs = get(obj, 'bs');

  deepEqual(as.mapBy('name'), ['one', 'two', 'three'], "properties can be filtered by existence");
  deepEqual(bs.mapBy('name'), ['three', 'four'], "booleans can be filtered");

  Ember.run(function() {
    set(array.objectAt(0), 'a', undefined);
    set(array.objectAt(3), 'a', true);

    set(array.objectAt(0), 'b', true);
    set(array.objectAt(3), 'b', false);
  });
  deepEqual(as.mapBy('name'), ['two', 'three', 'four'], "arrays computed by filter property respond to property changes");
  deepEqual(bs.mapBy('name'), ['one', 'three'], "arrays computed by filtered property respond to property changes");

  Ember.run(function() {
    array.pushObject({name:"five", a:6, b:true});
  });
  deepEqual(as.mapBy('name'), ['two', 'three', 'four', 'five'], "arrays computed by filter property respond to added objects");
  deepEqual(bs.mapBy('name'), ['one', 'three', 'five'], "arrays computed by filtered property respond to added objects");

  Ember.run(function() {
    array.popObject();
  });
  deepEqual(as.mapBy('name'), ['two', 'three', 'four'], "arrays computed by filter property respond to removed objects");
  deepEqual(bs.mapBy('name'), ['one', 'three'], "arrays computed by filtered property respond to removed objects");

  Ember.run(function() {
    set(obj, 'array', Ember.A([{name: "six", a:12, b:true}]));
  });
  deepEqual(as.mapBy('name'), ['six'], "arrays computed by filter property respond to array changes");
  deepEqual(bs.mapBy('name'), ['six'], "arrays computed by filtered property respond to array changes");
});

test("properties can be filtered by values", function() {
  var array = get(obj, 'array'),
      a1s = get(obj, 'a1s');

  deepEqual(a1s.mapBy('name'), ['one', 'three'], "properties can be filtered by matching value");

  Ember.run(function() {
    array.pushObject({ name: "five", a:1 });
  });
  deepEqual(a1s.mapBy('name'), ['one', 'three', 'five'], "arrays computed by matching value respond to added objects");

  Ember.run(function() {
    array.popObject();
  });
  deepEqual(a1s.mapBy('name'), ['one', 'three'], "arrays computed by matching value respond to removed objects");

  Ember.run(function() {
    set(array.objectAt(1), 'a', 1);
    set(array.objectAt(2), 'a', 2);
  });
  deepEqual(a1s.mapBy('name'), ['one', 'two'], "arrays computed by matching value respond to modified properties");
});

a_forEach.call(['uniq', 'union'], function (alias) {
  module('Ember.computed.' + alias, {
    setup: function() {
      Ember.run(function() {
        obj = Ember.Object.createWithMixins({
          array: Ember.A([1,2,3,4,5,6]),
          array2: Ember.A([4,5,6,7,8,9,4,5,6,7,8,9]),
          array3: Ember.A([1,8,10]),
          union: Ember.computed[alias]('array', 'array2', 'array3')
        });
      });
    },
    teardown: function() {
      Ember.run(function() {
        obj.destroy();
      });
    }
  });

  test("does not include duplicates", function() {
    var array = get(obj, 'array'),
        array2 = get(obj, 'array2'),
        array3 = get(obj, 'array3'),
        union = get(obj, 'union');

    deepEqual(union, [1,2,3,4,5,6,7,8,9,10], alias + " does not include duplicates");

    Ember.run(function() {
      array.pushObject(8);
    });

    deepEqual(union, [1,2,3,4,5,6,7,8,9,10], alias + " does not add existing items");

    Ember.run(function() {
      array.pushObject(11);
    });

    deepEqual(union, [1,2,3,4,5,6,7,8,9,10,11], alias + " adds new items");

    Ember.run(function() {
      array2.removeAt(6); // remove 7
    });

    deepEqual(union, [1,2,3,4,5,6,7,8,9,10,11], alias + " does not remove items that are still in the dependent array");

    Ember.run(function() {
      array2.removeObject(7);
    });

    deepEqual(union, [1,2,3,4,5,6,8,9,10,11], alias + " removes items when their last instance is gone");
  });

  test("has set-union semantics", function() {
    var array = get(obj, 'array'),
        array2 = get(obj, 'array2'),
        array3 = get(obj, 'array3'),
        union = get(obj, 'union');

    deepEqual(union, [1,2,3,4,5,6,7,8,9,10], alias + " is initially correct");

    Ember.run(function() {
      array.removeObject(6);
    });

    deepEqual(union, [1,2,3,4,5,6,7,8,9,10], "objects are not removed if they exist in other dependent arrays");

    Ember.run(function() {
      array.clear();
    });

    deepEqual(union, [1,4,5,6,7,8,9,10], "objects are removed when they are no longer in any dependent array");
  });
});

module('Ember.computed.intersect', {
  setup: function() {
    Ember.run(function() {
      obj = Ember.Object.createWithMixins({
        array: Ember.A([1,2,3,4,5,6]),
        array2: Ember.A([3,3,3,4,5]),
        array3: Ember.A([3,5,6,7,8]),
        intersection: Ember.computed.intersect('array', 'array2', 'array3')
      });
    });
  },
  teardown: function() {
    Ember.run(function() {
      obj.destroy();
    });
  }
});

test("it has set-intersection semantics", function() {
  var array = get(obj, 'array'),
      array2 = get(obj, 'array2'),
      array3 = get(obj, 'array3'),
      intersection = get(obj, 'intersection');

  deepEqual(intersection, [3,5], "intersection is initially correct");

  Ember.run(function() {
    array2.shiftObject();
  });
  deepEqual(intersection, [3,5], "objects are not removed when they are still in all dependent arrays");

  Ember.run(function() {
    array2.shiftObject();
  });
  deepEqual(intersection, [3,5], "objects are not removed when they are still in all dependent arrays");

  Ember.run(function() {
    array2.shiftObject();
  });
  deepEqual(intersection, [5], "objects are removed once they are gone from all dependent arrays");

  Ember.run(function() {
    array2.pushObject(1);
  });
  deepEqual(intersection, [5], "objects are not added as long as they are missing from any dependent array");

  Ember.run(function() {
    array3.pushObject(1);
  });
  deepEqual(intersection, [5,1], "objects added once they belong to all dependent arrays");
});


module('Ember.computed.setDiff', {
  setup: function() {
    Ember.run(function() {
      obj = Ember.Object.createWithMixins({
        array: Ember.A([1,2,3,4,5,6,7]),
        array2: Ember.A([3,4,5,10]),
        diff: Ember.computed.setDiff('array', 'array2')
      });
    });
  },
  teardown: function() {
    Ember.run(function() {
      obj.destroy();
    });
  }
});

test("it throws an error if given fewer or more than two dependent properties", function() {
  throws(function () {
    Ember.Object.createWithMixins({
        array: Ember.A([1,2,3,4,5,6,7]),
        array2: Ember.A([3,4,5]),
        diff: Ember.computed.setDiff('array')
    });
  }, /requires exactly two dependent arrays/, "setDiff requires two dependent arrays");

  throws(function () {
    Ember.Object.createWithMixins({
        array: Ember.A([1,2,3,4,5,6,7]),
        array2: Ember.A([3,4,5]),
        array3: Ember.A([7]),
        diff: Ember.computed.setDiff('array', 'array2', 'array3')
    });
  }, /requires exactly two dependent arrays/, "setDiff requires two dependent arrays");
});


test("it has set-diff semantics", function() {
  var array1 = get(obj, 'array'),
      array2 = get(obj, 'array2'),
      diff = get(obj, 'diff');

  deepEqual(diff, [1, 2, 6, 7], "set-diff is initially correct");

  Ember.run(function() {
    array2.popObject();
  });
  deepEqual(diff, [1,2,6,7], "removing objects from the remove set has no effect if the object is not in the keep set");

  Ember.run(function() {
    array2.shiftObject();
  });
  deepEqual(diff, [1, 2, 6, 7, 3], "removing objects from the remove set adds them if they're in the keep set");

  Ember.run(function() {
    array1.removeObject(3);
  });
  deepEqual(diff, [1, 2, 6, 7], "removing objects from the keep array removes them from the computed array");

  Ember.run(function() {
    array1.pushObject(5);
  });
  deepEqual(diff, [1, 2, 6, 7], "objects added to the keep array that are in the remove array are not added to the computed array");

  Ember.run(function() {
    array1.pushObject(22);
  });
  deepEqual(diff, [1, 2, 6, 7, 22], "objects added to the keep array not in the remove array are added to the computed array");
});


function commonSortTests() {
  test("arrays are initially sorted", function() {
    Ember.run(function() {
      sorted = get(obj, 'sortedItems');
    });

    deepEqual(sorted.mapBy('fname'), ['Cersei', 'Jaime', 'Bran', 'Robb'], "array is initially sorted");
  });

  test("changing the dependent array updates the sorted array", function() {
    Ember.run(function() {
      sorted = get(obj, 'sortedItems');
    });

    deepEqual(sorted.mapBy('fname'), ['Cersei', 'Jaime', 'Bran', 'Robb'], "precond - array is initially sorted");

    Ember.run(function() {
      set(obj, 'items', Ember.A([{
        fname: 'Roose', lname: 'Bolton'
      }, {
        fname: 'Theon', lname: 'Greyjoy'
      }, {
        fname: 'Ramsey', lname: 'Bolton'
      }, {
        fname: 'Stannis', lname: 'Baratheon'
      }]));
    });

    deepEqual(sorted.mapBy('fname'), ['Stannis', 'Ramsey', 'Roose', 'Theon'], "changing dependent array updates sorted array");
  });

  test("adding to the dependent array updates the sorted array", function() {
    Ember.run(function() {
      sorted = get(obj, 'sortedItems');
      items = get(obj, 'items');
    });

    deepEqual(sorted.mapBy('fname'), ['Cersei', 'Jaime', 'Bran', 'Robb'], "precond - array is initially sorted");

    Ember.run(function() {
      items.pushObject({ fname: 'Tyrion', lname: 'Lannister' });
    });

    deepEqual(sorted.mapBy('fname'), ['Cersei', 'Jaime', 'Tyrion', 'Bran', 'Robb'], "Adding to the dependent array updates the sorted array");
  });

  test("removing from the dependent array updates the sorted array", function() {
    Ember.run(function() {
      sorted = get(obj, 'sortedItems');
      items = get(obj, 'items');
    });

    deepEqual(sorted.mapBy('fname'), ['Cersei', 'Jaime', 'Bran', 'Robb'], "precond - array is initially sorted");

    Ember.run(function() {
      items.popObject();
    });

    deepEqual(sorted.mapBy('fname'), ['Cersei', 'Jaime', 'Robb'], "Removing from the dependent array updates the sorted array");
  });

  test("distinct items may be sort-equal, although their relative order will not be guaranteed", function() {
    var jaime, jaimeInDisguise;

    Ember.run(function() {
      // We recreate jaime and "Cersei" here only for test stability: we want
      // their guid-ordering to be deterministic
      jaimeInDisguise = Ember.Object.create({
        fname: 'Cersei', lname: 'Lannister', age: 34
      });
      jaime = Ember.Object.create({
        fname: 'Jaime', lname: 'Lannister', age: 34
      });
      items = get(obj, 'items');

      items.replace(0, 1, jaime);
      items.replace(1, 1, jaimeInDisguise);
      sorted = get(obj, 'sortedItems');
    });

    deepEqual(sorted.mapBy('fname'), ['Cersei', 'Jaime', 'Bran', 'Robb'], "precond - array is initially sorted");

    Ember.run(function() {
      // comparator will now return 0.
      // Apparently it wasn't a very good disguise.
      jaimeInDisguise.set('fname', 'Jaime');
    });

    deepEqual(sorted.mapBy('fname'), ['Jaime', 'Jaime', 'Bran', 'Robb'], "sorted array is updated");

    Ember.run(function() {
      // comparator will again return non-zero
      jaimeInDisguise.set('fname', 'Cersei');
    });


    deepEqual(sorted.mapBy('fname'), ['Cersei', 'Jaime', 'Bran', 'Robb'], "sorted array is updated");
  });
}

module('Ember.computed.sort - sortProperties', {
  setup: function() {
    Ember.run(function() {
      obj = Ember.Object.createWithMixins({
        itemSorting: Ember.A(['lname', 'fname']),
        items: Ember.A([{
          fname: "Jaime", lname: "Lannister", age: 34
        }, {
          fname: "Cersei", lname: "Lannister", age: 34
        }, {
          fname: "Robb", lname: "Stark", age: 16
        }, {
          fname: "Bran", lname: "Stark", age: 8
        }]),

        sortedItems: Ember.computed.sort('items', 'itemSorting')
      });
    });
  },
  teardown: function() {
    Ember.run(function() {
      obj.destroy();
    });
  }
});

commonSortTests();

test("updating sort properties updates the sorted array", function() {
  Ember.run(function() {
    sorted = get(obj, 'sortedItems');
  });

  deepEqual(sorted.mapBy('fname'), ['Cersei', 'Jaime', 'Bran', 'Robb'], "precond - array is initially sorted");

  Ember.run(function() {
    set(obj, 'itemSorting', Ember.A(['fname:desc']));
  });

  deepEqual(sorted.mapBy('fname'), ['Robb', 'Jaime', 'Cersei', 'Bran'], "after updating sort properties array is updated");
});

test("updating sort properties in place updates the sorted array", function() {
  Ember.run(function() {
    sorted = get(obj, 'sortedItems');
    sortProps = get(obj, 'itemSorting');
  });

  deepEqual(sorted.mapBy('fname'), ['Cersei', 'Jaime', 'Bran', 'Robb'], "precond - array is initially sorted");
  
  Ember.run(function() {
    sortProps.clear();
    sortProps.pushObject('fname');
  });

  deepEqual(sorted.mapBy('fname'), ['Bran', 'Cersei', 'Jaime', 'Robb'], "after updating sort properties array is updated");
});

test("updating new sort properties in place updates the sorted array", function() {
  Ember.run(function() {
    sorted = get(obj, 'sortedItems');
  });

  deepEqual(sorted.mapBy('fname'), ['Cersei', 'Jaime', 'Bran', 'Robb'], "precond - array is initially sorted");

  Ember.run(function() {
    set(obj, 'itemSorting', Ember.A(['age:desc', 'fname:asc']));
  });

  deepEqual(sorted.mapBy('fname'), ['Cersei', 'Jaime', 'Robb', 'Bran'], "precond - array is correct after item sorting is changed");

  Ember.run(function() {
    items = get(obj, 'items');

    var cersei = items.objectAt(1);
    set(cersei, 'age', 29); // how vain
  });

  deepEqual(sorted.mapBy('fname'), ['Jaime', 'Cersei', 'Robb', 'Bran'], "after updating sort properties array is updated");
});

test("sort direction defaults to ascending", function() {
  Ember.run(function() {
    sorted = get(obj, 'sortedItems');
  });

  deepEqual(sorted.mapBy('fname'), ['Cersei', 'Jaime', 'Bran', 'Robb'], "precond - array is initially sorted");

  Ember.run(function() {
    set(obj, 'itemSorting', Ember.A(['fname']));
  });

  deepEqual(sorted.mapBy('fname'), ['Bran', 'Cersei', 'Jaime', 'Robb'], "sort direction defaults to ascending");
});

test("updating an item's sort properties updates the sorted array", function() {
  var tyrionInDisguise;

  Ember.run(function() {
    sorted = get(obj, 'sortedItems');
    items = get(obj, 'items');
  });

  tyrionInDisguise = items.objectAt(1);

  deepEqual(sorted.mapBy('fname'), ['Cersei', 'Jaime', 'Bran', 'Robb'], "precond - array is initially sorted");

  Ember.run(function() {
    set(tyrionInDisguise, 'fname', 'Tyrion');
  });

  deepEqual(sorted.mapBy('fname'), ['Jaime', 'Tyrion', 'Bran', 'Robb'], "updating an item's sort properties updates the sorted array");
});

test("updating several of an item's sort properties updated the sorted array", function() {
  var sansaInDisguise;

  Ember.run(function() {
    sorted = get(obj, 'sortedItems');
    items = get(obj, 'items');
  });

  sansaInDisguise = items.objectAt(1);

  deepEqual(sorted.mapBy('fname'), ['Cersei', 'Jaime', 'Bran', 'Robb'], "precond - array is initially sorted");

  Ember.run(function() {
    setProperties(sansaInDisguise, {
      fname: 'Sansa',
      lname: 'Stark'
    });
  });

  deepEqual(sorted.mapBy('fname'), ['Jaime', 'Bran', 'Robb', 'Sansa'], "updating an item's sort properties updates the sorted array");
});

test("updating an item's sort properties does not error when binary search does a self compare (#3273)", function() {
  var jaime, cersei;

  Ember.run(function() {
    jaime = Ember.Object.create({
      name: 'Jaime',
      status: 1
    });
    cersei = Ember.Object.create({
      name: 'Cersei',
      status: 2
    });

    obj = Ember.Object.createWithMixins({
      people: Ember.A([jaime, cersei]),
      sortProps: Ember.A(['status']),
      sortedPeople: Ember.computed.sort('people', 'sortProps')
    });
  });

  deepEqual(get(obj, 'sortedPeople'), [jaime, cersei], "precond - array is initially sorted");

  Ember.run(function() {
    cersei.set('status', 3);
  });

  deepEqual(get(obj, 'sortedPeople'), [jaime, cersei], "array is sorted correctly");

  Ember.run(function() {
    cersei.set('status', 2);
  });

  deepEqual(get(obj, 'sortedPeople'), [jaime, cersei], "array is sorted correctly");
});


function sortByLnameFname(a, b) {
  var lna = get(a, 'lname'),
      lnb = get(b, 'lname');

  if (lna !== lnb) {
    return lna > lnb ? 1 : -1;
  }

  return sortByFnameAsc(a,b);
}

function sortByFnameAsc(a, b) {
  var fna = get(a, 'fname'),
      fnb = get(b, 'fname');

  if (fna === fnb) {
    return 0;
  }
  return fna > fnb ? 1 : -1;
}

function sortByFnameDesc(a, b) {
  return -sortByFnameAsc(a,b);
}

module('Ember.computed.sort - sort function', {
  setup: function() {
    Ember.run(function() {
      obj = Ember.Object.createWithMixins({
        items: Ember.A([{
          fname: "Jaime", lname: "Lannister", age: 34
        }, {
          fname: "Cersei", lname: "Lannister", age: 34
        }, {
          fname: "Robb", lname: "Stark", age: 16
        }, {
          fname: "Bran", lname: "Stark", age: 8
        }]),

        sortedItems: Ember.computed.sort('items.@each.fname', sortByLnameFname)
      });
    });
  },
  teardown: function() {
    Ember.run(function() {
      obj.destroy();
    });
  }
});

commonSortTests();

test("changing item properties specified via @each triggers a resort of the modified item", function() {
  var tyrionInDisguise;

  Ember.run(function() {
    sorted = get(obj, 'sortedItems');
    items = get(obj, 'items');
  });

  tyrionInDisguise = items.objectAt(1);

  deepEqual(sorted.mapBy('fname'), ['Cersei', 'Jaime', 'Bran', 'Robb'], "precond - array is initially sorted");

  Ember.run(function() {
    set(tyrionInDisguise, 'fname', 'Tyrion');
  });

  deepEqual(sorted.mapBy('fname'), ['Jaime', 'Tyrion', 'Bran', 'Robb'], "updating a specified property on an item resorts it");
});

test("changing item properties not specified via @each does not trigger a resort", function() {
  var cersei;

  Ember.run(function() {
    sorted = get(obj, 'sortedItems');
    items = get(obj, 'items');
  });

  cersei = items.objectAt(1);

  deepEqual(sorted.mapBy('fname'), ['Cersei', 'Jaime', 'Bran', 'Robb'], "precond - array is initially sorted");

  Ember.run(function() {
    set(cersei, 'lname', 'Stark'); // plot twist! (possibly not canon)
  });

  // The array has become unsorted.  If your sort function is sensitive to
  // properties, they *must* be specified as dependent item property keys or
  // we'll be doing binary searches on unsorted arrays.
  deepEqual(sorted.mapBy('fname'), ['Cersei', 'Jaime', 'Bran', 'Robb'], "updating an unspecified property on an item does not resort it");
});

module('Ember.computed.max', {
  setup: function() {
    Ember.run(function() {
      obj = Ember.Object.createWithMixins({
        items: Ember.A([1,2,3]),
        max: Ember.computed.max('items')
      });
    });
  },
  teardown: function() {
    Ember.run(function() {
      obj.destroy();
    });
  }
});

test("max tracks the max number as objects are added", function() {
  equal(get(obj, 'max'), 3, "precond - max is initially correct");

  Ember.run(function() {
    items = get(obj, 'items');
  });

  Ember.run(function() {
    items.pushObject(5);
  });

  equal(get(obj, 'max'), 5, "max updates when a larger number is added");

  Ember.run(function() {
    items.pushObject(2);
  });

  equal(get(obj, 'max'), 5, "max does not update when a smaller number is added");
});

test("max recomputes when the current max is removed", function() {
  equal(get(obj, 'max'), 3, "precond - max is initially correct");

  Ember.run(function() {
    items = get(obj, 'items');
    items.removeObject(2);
  });

  equal(get(obj, 'max'), 3, "max is unchanged when a non-max item is removed");

  Ember.run(function() {
    items.removeObject(3);
  });

  equal(get(obj, 'max'), 1, "max is recomputed when the current max is removed");
});

module('Ember.computed.min', {
  setup: function() {
    Ember.run(function() {
      obj = Ember.Object.createWithMixins({
        items: Ember.A([1,2,3]),
        min: Ember.computed.min('items')
      });
    });
  },
  teardown: function() {
    Ember.run(function() {
      obj.destroy();
    });
  }
});

test("min tracks the min number as objects are added", function() {
  equal(get(obj, 'min'), 1, "precond - min is initially correct");

  Ember.run(function() {
    items = get(obj, 'items');
  });

  Ember.run(function() {
    items.pushObject(-2);
  });

  equal(get(obj, 'min'), -2, "min updates when a smaller number is added");

  Ember.run(function() {
    items.pushObject(2);
  });

  equal(get(obj, 'min'), -2, "min does not update when a larger number is added");
});

test("min recomputes when the current min is removed", function() {
  equal(get(obj, 'min'), 1, "precond - min is initially correct");

  Ember.run(function() {
    items = get(obj, 'items');
    items.removeObject(2);
  });

  equal(get(obj, 'min'), 1, "min is unchanged when a non-min item is removed");

  Ember.run(function() {
    items.removeObject(1);
  });

  equal(get(obj, 'min'), 3, "min is recomputed when the current min is removed");
});

module('Ember.arrayComputed - mixed sugar', {
  setup: function() {
    Ember.run(function() {
      obj = Ember.Object.createWithMixins({
        items: Ember.A([{
          fname: "Jaime", lname: "Lannister", age: 34
        }, {
          fname: "Cersei", lname: "Lannister", age: 34
        }, {
          fname: "Robb", lname: "Stark", age: 16
        }, {
          fname: "Bran", lname: "Stark", age: 8
        }]),

        lannisters: Ember.computed.filterBy('items', 'lname', 'Lannister'),
        lannisterSorting: Ember.A(['fname']),
        sortedLannisters: Ember.computed.sort('lannisters', 'lannisterSorting'),


        starks: Ember.computed.filterBy('items', 'lname', 'Stark'),
        starkAges: Ember.computed.mapBy('starks', 'age'),
        oldestStarkAge: Ember.computed.max('starkAges')
      });
    });
  },
  teardown: function() {
    Ember.run(function() {
      obj.destroy();
    });
  }
});

test("filtering and sorting can be combined", function() {
  Ember.run(function() {
    items = get(obj, 'items');
    sorted = get(obj, 'sortedLannisters');
  });

  deepEqual(sorted.mapBy('fname'), ['Cersei', 'Jaime'], "precond - array is initially filtered and sorted");

  Ember.run(function() {
    items.pushObject({fname: 'Tywin',   lname: 'Lannister'});
    items.pushObject({fname: 'Lyanna',  lname: 'Stark'});
    items.pushObject({fname: 'Gerion',  lname: 'Lannister'});
  });

  deepEqual(sorted.mapBy('fname'), ['Cersei', 'Gerion', 'Jaime', 'Tywin'], "updates propagate to array");
});

test("filtering, sorting and reduce (max) can be combined", function() {
  Ember.run(function() {
    items = get(obj, 'items');
  });

  equal(16, get(obj, 'oldestStarkAge'), "precond - end of chain is initially correct");

  Ember.run(function() {
    items.pushObject({fname: 'Rickon', lname: 'Stark', age: 5});
  });

  equal(16, get(obj, 'oldestStarkAge'), "chain is updated correctly");

  Ember.run(function() {
    items.pushObject({fname: 'Eddard', lname: 'Stark', age: 35});
  });

  equal(35, get(obj, 'oldestStarkAge'), "chain is updated correctly");
});

function todo(name, priority) {
  return Ember.Object.create({name: name, priority: priority});
}

function priorityComparator(todoA, todoB) {
  var pa = parseInt(get(todoA, 'priority'), 10),
      pb = parseInt(get(todoB, 'priority'), 10);

  return pa - pb;
}

function evenPriorities(todo) {
  var p = parseInt(get(todo, 'priority'), 10);

  return p % 2 === 0;
}

module('Ember.arrayComputed - chains', {
  setup: function() {
    obj = Ember.Object.createWithMixins({
      todos: Ember.A([todo('E', 4), todo('D', 3), todo('C', 2), todo('B', 1), todo('A', 0)]),
      sorted: Ember.computed.sort('todos.@each.priority', priorityComparator),
      filtered: Ember.computed.filter('sorted.@each.priority', evenPriorities)
    });
  },
  teardown: function() {
    Ember.run(function() {
      obj.destroy();
    });
  }
});

test("it can filter and sort when both depend on the same item property", function() {
  filtered = get(obj, 'filtered');
  sorted = get(obj, 'sorted');
  todos = get(obj, 'todos');

  deepEqual(todos.mapProperty('name'), ['E', 'D', 'C', 'B', 'A'], "precond - todos initially correct");
  deepEqual(sorted.mapProperty('name'), ['A', 'B', 'C', 'D', 'E'], "precond - sorted initially correct");
  deepEqual(filtered.mapProperty('name'), ['A', 'C', 'E'], "precond - filtered initially correct");

  Ember.run(function() {
    Ember.beginPropertyChanges();
    // here we trigger several changes
    //  A. D.priority 3 -> 6
    //    1. updated sorted from item property change
    //      a. remove D; reinsert D
    //      b. update filtered from sorted change
    //    2. update filtered from item property change
    //
    // If 1.b happens before 2 it should invalidate 2
    todos.objectAt(1).set('priority', 6);
    Ember.endPropertyChanges();
  });

  deepEqual(todos.mapProperty('name'), ['E', 'D', 'C', 'B', 'A'], "precond - todos remain correct");
  deepEqual(sorted.mapProperty('name'), ['A', 'B', 'C', 'E', 'D'], "precond - sorted updated correctly");
  deepEqual(filtered.mapProperty('name'), ['A', 'C', 'E', 'D'], "filtered updated correctly");
});

module('Chaining array and reduced CPs', {
  setup: function() {
    Ember.run(function() {
      userFnCalls = 0;
      obj = Ember.Object.createWithMixins({
        array: Ember.A([{ v: 1 }, { v: 3}, { v: 2 }, { v: 1 }]),
        mapped: Ember.computed.mapBy('array', 'v'),
        max: Ember.computed.max('mapped'),
<<<<<<< HEAD
        maxDidChange: Ember.observer(function(){
          userFnCalls++;
        },'max')
=======
        maxDidChange: Ember.observer('max', function(){
          userFnCalls++;
        })
>>>>>>> 3bc748ed
      });
    });
  },
  teardown: function() {
    Ember.run(function() {
      obj.destroy();
    });
  }
});

test("it computes interdependent array computed properties", function() {
  var mapped = get(obj, 'mapped');

  equal(get(obj, 'max'), 3, 'sanity - it properly computes the maximum value');
  equal(userFnCalls, 0, 'observer is not called on initialisation');

  var calls = 0;
  Ember.addObserver(obj, 'max', function(){ calls++; });

  Ember.run(function() {
    obj.get('array').pushObject({ v: 5 });
  });

  equal(get(obj, 'max'), 5, 'maximum value is updated correctly');
  equal(userFnCalls, 1, 'object defined observers fire');
  equal(calls, 1, 'runtime created observers fire');
});
<|MERGE_RESOLUTION|>--- conflicted
+++ resolved
@@ -1185,15 +1185,9 @@
         array: Ember.A([{ v: 1 }, { v: 3}, { v: 2 }, { v: 1 }]),
         mapped: Ember.computed.mapBy('array', 'v'),
         max: Ember.computed.max('mapped'),
-<<<<<<< HEAD
-        maxDidChange: Ember.observer(function(){
-          userFnCalls++;
-        },'max')
-=======
         maxDidChange: Ember.observer('max', function(){
           userFnCalls++;
         })
->>>>>>> 3bc748ed
       });
     });
   },
