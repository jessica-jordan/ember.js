{
  "name": "ember-runtime",
  "summary": "Ember Runtime",
  "description": "The base Ember runtime. Essential for all Ember apps.",

  "homepage": "http://emberjs.com",
  "author": "Charles Jolley",
<<<<<<< HEAD
  "version": "1.1.2",
=======
  "version": "1.2.0-beta.3",
>>>>>>> 81c2ff38

  "directories": {
    "lib": "lib"
  },

  "dependencies": {
    "spade":            "~> 1.0",
<<<<<<< HEAD
    "ember-metal": "1.1.2",
=======
    "ember-metal": "1.2.0-beta.3",
>>>>>>> 81c2ff38
    "container": "1.0.0-pre.2"
  },

  "dependencies:development": {
    "spade-qunit": "~> 1.0.0"
  },
  
  "bpm:build": {
    
    "bpm_libs.js": {
      "files": ["lib"],
      "modes":        "*"
    },
    
    "ember-runtime/bpm_tests.js": {
      "files": ["tests"],
      "modes": ["debug"]
    }
  }

}
<|MERGE_RESOLUTION|>--- conflicted
+++ resolved
@@ -5,11 +5,7 @@
 
   "homepage": "http://emberjs.com",
   "author": "Charles Jolley",
-<<<<<<< HEAD
-  "version": "1.1.2",
-=======
   "version": "1.2.0-beta.3",
->>>>>>> 81c2ff38
 
   "directories": {
     "lib": "lib"
@@ -17,11 +13,7 @@
 
   "dependencies": {
     "spade":            "~> 1.0",
-<<<<<<< HEAD
-    "ember-metal": "1.1.2",
-=======
     "ember-metal": "1.2.0-beta.3",
->>>>>>> 81c2ff38
     "container": "1.0.0-pre.2"
   },
 
