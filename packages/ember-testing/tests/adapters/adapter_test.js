import run from "ember-metal/run_loop";
import Adapter from "ember-testing/adapters/adapter";

var adapter;

QUnit.module("ember-testing Adapter", {
  setup: function() {
    adapter = new Adapter();
  },
  teardown: function() {
    run(adapter, adapter.destroy);
  }
});

// Can't test these this way anymore since we have nothing to compare to
// test("asyncStart is a noop", function() {
//   equal(adapter.asyncStart, K);
// });

// test("asyncEnd is a noop", function() {
//   equal(adapter.asyncEnd, K);
// });

<<<<<<< HEAD
test("exception throws", function() {
=======
QUnit.test("exception throws", function() {
>>>>>>> c68812cf
  var error = "Hai";
  var thrown;

  try {
    adapter.exception(error);
  } catch (e) {
    thrown = e;
  }
  equal(thrown, error);
});<|MERGE_RESOLUTION|>--- conflicted
+++ resolved
@@ -21,11 +21,7 @@
 //   equal(adapter.asyncEnd, K);
 // });
 
-<<<<<<< HEAD
-test("exception throws", function() {
-=======
 QUnit.test("exception throws", function() {
->>>>>>> c68812cf
   var error = "Hai";
   var thrown;
 
