{
  "features": {
<<<<<<< HEAD
    "ember-routing-named-substates": false,
=======
    "features-stripped-test": null,
    "ember-routing-named-substates": null,
>>>>>>> e996eacc
    "ember-routing-add-model-option": true,
    "ember-routing-linkto-target-attribute": true,
    "ember-routing-will-change-hooks": false,
    "ember-routing-multi-current-when": true,
    "ember-routing-auto-location-uses-replace-state-for-history": true,
    "event-dispatcher-can-disable-event-manager": false,
    "ember-metal-is-present": true,
    "property-brace-expansion-improvement": true,
<<<<<<< HEAD
    "ember-routing-handlebars-action-with-key-code": false,
    "ember-runtime-item-controller-inline-class": false,
    "mandatory-setter": "development-only"
=======
    "ember-routing-handlebars-action-with-key-code": null,
    "ember-runtime-item-controller-inline-class": null,
    "ember-metal-injected-properties": null,
    "mandatory-setter": "development-only",
    "ember-routing-fire-activate-deactivate-events": null,
    "ember-testing-pause-test": null
>>>>>>> e996eacc
  },
  "debugStatements": [
    "Ember.warn",
    "emberWarn",
    "Ember.assert",
    "emberAssert",
    "Ember.deprecate",
    "emberDeprecate",
    "Ember.debug",
    "emberDebug",
    "Ember.Logger.info",
    "Ember.runInDebug",
    "runInDebug"
  ]
}<|MERGE_RESOLUTION|>--- conflicted
+++ resolved
@@ -1,11 +1,7 @@
 {
   "features": {
-<<<<<<< HEAD
-    "ember-routing-named-substates": false,
-=======
     "features-stripped-test": null,
     "ember-routing-named-substates": null,
->>>>>>> e996eacc
     "ember-routing-add-model-option": true,
     "ember-routing-linkto-target-attribute": true,
     "ember-routing-will-change-hooks": false,
@@ -14,18 +10,12 @@
     "event-dispatcher-can-disable-event-manager": false,
     "ember-metal-is-present": true,
     "property-brace-expansion-improvement": true,
-<<<<<<< HEAD
-    "ember-routing-handlebars-action-with-key-code": false,
-    "ember-runtime-item-controller-inline-class": false,
-    "mandatory-setter": "development-only"
-=======
     "ember-routing-handlebars-action-with-key-code": null,
     "ember-runtime-item-controller-inline-class": null,
     "ember-metal-injected-properties": null,
     "mandatory-setter": "development-only",
     "ember-routing-fire-activate-deactivate-events": null,
     "ember-testing-pause-test": null
->>>>>>> e996eacc
   },
   "debugStatements": [
     "Ember.warn",
