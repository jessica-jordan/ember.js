--- conflicted
+++ resolved
@@ -1,31 +1,11 @@
 {
   "features": {
-<<<<<<< HEAD
-    "features-stripped-test": false,
-    "ember-routing-named-substates": false,
-    "ember-routing-add-model-option": true,
-    "ember-routing-linkto-target-attribute": true,
-    "ember-routing-will-change-hooks": false,
-    "ember-routing-multi-current-when": true,
-    "ember-routing-auto-location-uses-replace-state-for-history": true,
-    "event-dispatcher-can-disable-event-manager": false,
-    "ember-metal-is-present": true,
-    "property-brace-expansion-improvement": true,
-    "ember-routing-handlebars-action-with-key-code": false,
-    "ember-runtime-item-controller-inline-class": false,
-=======
     "features-stripped-test": null,
     "ember-routing-named-substates": true,
->>>>>>> c68812cf
     "ember-metal-injected-properties": true,
     "mandatory-setter": "development-only",
     "ember-htmlbars": true,
     "ember-htmlbars-block-params": true,
-<<<<<<< HEAD
-    "ember-htmlbars-component-generation": false,
-    "ember-htmlbars-inline-if-helper": false,
-    "ember-htmlbars-attribute-syntax": false
-=======
     "ember-htmlbars-component-generation": null,
     "ember-htmlbars-component-helper": true,
     "ember-htmlbars-inline-if-helper": true,
@@ -39,7 +19,6 @@
     "ember-application-initializer-context": null,
     "ember-router-willtransition": true,
     "ember-application-visit": null
->>>>>>> c68812cf
   },
   "debugStatements": [
     "Ember.warn",
