/* jshint node: true */

var fs  = require('fs');
var util = require('util');
var pickFiles = require('broccoli-static-compiler');
var transpileES6 = require('broccoli-es6-module-transpiler');
var mergeTrees = require('broccoli-merge-trees');
var defeatureify = require('broccoli-defeatureify');
var concat = require('broccoli-concat');
var uglifyJavaScript = require('broccoli-uglify-js');
var writeFile = require('broccoli-file-creator');
var moveFile = require('broccoli-file-mover');
var removeFile = require('broccoli-file-remover');
var jshintTree = require('broccoli-jshint');
var replace = require('broccoli-replace');
var es3recast = require('broccoli-es3-safe-recast');
var useStrictRemover = require('broccoli-use-strict-remover');
var derequire = require('broccoli-derequire');

var getVersion = require('git-repo-version');
var yuidocPlugin = require('ember-cli-yuidoc');

// To create fast production builds (without ES3 support, minification, derequire, or JSHint)
// run the following:
//
// DISABLE_ES3=true DISABLE_JSHINT=true DISABLE_MIN=true DISABLE_DEREQUIRE=true ember serve --environment=production

// To create fast production builds (without ES3 support, minification, derequire, or JSHint)
// run the following:
//
// DISABLE_ES3=true DISABLE_JSHINT=true DISABLE_MIN=true DISABLE_DEREQUIRE=true ember serve --environment=production

var env = process.env.EMBER_ENV || 'development';
var disableJSHint = !!process.env.DISABLE_JSHINT || false;
var disableES3    = !!process.env.DISABLE_ES3 || false;
var disableMin    = !!process.env.DISABLE_MIN || false;
var enableDocs    = !!process.env.ENABLE_DOCS || false;
var disableDefeatureify;

var disableDerequire = !!process.env.DISABLE_DEREQUIRE || false;

// We must increase the maxTickDepth in order to prevent errors from node
process.maxTickDepth = 2000;

if (process.env.DEFEATUREIFY === 'true') {
  disableDefeatureify = false;
} else {
  disableDefeatureify = env === 'development';
}

var inlineTemplatePrecompiler = require('./lib/broccoli-ember-inline-template-precompiler');

/*
  Defeatureify is used in the ember-dev package to enable or remove features and
  strip debug statements during the Ember.js build process.  Used largely for
  removing features.  An example might look like this:

  ```
    if (Ember.FEATURES.isEnabled('ember-metal-is-present')) {
      ...
    }
  ```

  The `...` and if block would be stripped out of final output unless
  `features.json` has `ember-metal-is-present` set to true.
 */
function defeatureifyConfig(opts) {
  var stripDebug = false;
  var options = opts || {};
  var configJson = JSON.parse(fs.readFileSync("features.json").toString());
  var features = options.features || configJson.features;

  if (configJson.hasOwnProperty('stripDebug')) { stripDebug = configJson.stripDebug; }
  if (options.hasOwnProperty('stripDebug')) { stripDebug = options.stripDebug; }

  for (var flag in features) {
    if (features[flag] === 'development-only') {
      features[flag] = options.environment !== 'production';
    }
  }

  return {
    enabled:           features,
    debugStatements:   options.debugStatements || configJson.debugStatements,
    namespace:         options.namespace || configJson.namespace,
    enableStripDebug:  stripDebug
  };
}

/*
  Returns a tree picked from `packages/#{packageName}/lib` and then move `main.js` to `/#{packageName}.js`.
 */
function vendoredPackage(packageName, _options) {
  var options = _options || {};

  var libPath = options.libPath || 'packages/' + packageName + '/lib';
  var mainFile = options.mainFile || 'main.js';
  /*
    For example:
      Given the following dir:
        /packages/metamorph
          └── lib
            └── main.js
      Then tree would be:
        /metamorph
          └── main.js
   */
  var libTree = pickFiles(libPath, {
    files: [ mainFile ],
    srcDir: '/',
    destDir: '/' + packageName
  });

  /*
    Then we move the main.js to packageName.js
    Given:
      /metamorph
        └── main.js
    Then:
      /metamorph
        └── metamorph.js
   */
  var sourceTree = moveFile(libTree, {
    srcFile: packageName + '/' + mainFile,
    destFile: '/' + packageName + '.js'
  });

  if (env !== 'development' && !disableES3) {
    sourceTree = es3recast(sourceTree);
  }

  return sourceTree;
}

/*
  Responsible for concatenating ES6 modules together wrapped in loader and iife
  (immediately-invoked function expression)
 */
function concatES6(inputTrees, options) {
  // see vendoredPackage
  var loader = vendoredPackages['loader'];
  var inputFiles = options.inputFiles;
  var destFile = options.destFile;
  var sourceTrees;


  // if given an array of trees merge into single tree
  if (util.isArray(inputTrees)) {
    sourceTrees = mergeTrees(inputTrees, {overwrite: true});
  } else {
    sourceTrees = inputTrees;
  }

  sourceTrees = transpileES6(sourceTrees, {
    moduleName: true
  });

  sourceTrees = useStrictRemover(sourceTrees);

  /*
    In order to ensure that tree is compliant with older Javascript versions we
    recast these trees here.  For example, in ie6 the following would be an
    error:

    ```
     {default: "something"}.default
    ```

    However, in ECMA5 this is allowed.  es3recast will convert the above into:

    ```
     {default: "something"}['default']
    ```
   */
  if (options.es3Safe && !disableES3) {
    sourceTrees = es3recast(sourceTrees);
  }

  // see defeatureify
  if (!disableDefeatureify) {
    sourceTrees = defeatureify(sourceTrees, defeatureifyConfig(options.defeatureifyOptions));
  }

  var concatTrees = [loader, 'generators', iifeStart, iifeStop, sourceTrees];
  if (options.includeLoader === true) {
    inputFiles.unshift('loader.js');
  }

  if (options.bootstrapModule) {
    var bootstrapTree = writeFile('bootstrap', 'requireModule("' + options.bootstrapModule + '");\n');
    concatTrees.push(bootstrapTree);
    inputFiles.push('bootstrap');
  }

  // do not modify inputFiles after here (otherwise IIFE will be messed up)
  if (options.wrapInIIFE !== false) {
    inputFiles.unshift('iife-start');
    inputFiles.push('iife-stop');
  }

  if (options.includeLicense !== false) {
    inputFiles.unshift('license.js');
  }

  if (options.vendorTrees) { concatTrees.push(options.vendorTrees); }

  // concats the local `concatTrees` variable see concat options here:
  // https://github.com/rlivsey/broccoli-concat/blob/master/README.md
  var concattedES6 =  concat(mergeTrees(concatTrees), {
    wrapInEval: options.wrapInEval,
    inputFiles: inputFiles,
    outputFile: destFile
  });

  if (options.derequire && !disableDerequire) {
     concattedES6 =  derequire(concattedES6);
  }

  return concattedES6;
}

/*
  Creates tree from tests for use later in distTrees output
 */
var testConfig = pickFiles('tests', {
  srcDir: '/',
  files: ['**/*.*'],
  destDir: '/tests'
});

/*
  This actually replaces {{FEATURES}} with the contents of the features section
  in feature.json (https://github.com/emberjs/ember.js/blob/master/features.json#L2-L16).
  The defeatureifyConfig function moves the features property to enabled
  (https://github.com/emberjs/ember.js/blob/master/Brocfile.js#L35) since
  broccoli-defeatureify requires that format.
*/
testConfig = replace(testConfig, {
  files: [ 'tests/index.html' ],
<<<<<<< HEAD
  patterns: [
    { match: /\{\{DEV_FEATURES\}\}/g,
      replacement: function() {
        var features = defeatureifyConfig().enabled;

        return JSON.stringify(features);
      }
    },
    { match: /\{\{PROD_FEATURES\}\}/g,
      replacement: function() {
        var features = defeatureifyConfig({
          environment: 'production'
        }).enabled;

        return JSON.stringify(features);
      }
    },
  ]
});

var s3TestRunner = pickFiles(testConfig, {
  srcDir: '/tests',
  destDir: '/ember-tests',
  files: ['index.html']
});

s3TestRunner = replace(s3TestRunner, {
  files: ['ember-tests/index.html'],
  patterns: [
    { match: new RegExp('../ember', 'g'), replacement: './ember' },
    { match: new RegExp('../qunit/qunit.css', 'g'), replacement: 'http://code.jquery.com/qunit/qunit-1.15.0.css' },
    { match: new RegExp('../qunit/qunit.js', 'g'), replacement: 'http://code.jquery.com/qunit/qunit-1.15.0.js' },
    { match: new RegExp('../handlebars/handlebars.js', 'g'), replacement: 'http://builds.handlebarsjs.com.s3.amazonaws.com/handlebars-v2.0.0.js' },
    { match: new RegExp('../jquery/jquery.js', 'g'), replacement: 'http://code.jquery.com/jquery-1.11.1.js'}
  ]
});

testConfig = replace(testConfig, {
  files: [ 'tests/index.html' ],
=======
>>>>>>> fb30082a
  patterns: [
    { match: /\{\{DEV_FEATURES\}\}/g,
      replacement: function() {
        var features = defeatureifyConfig().enabled;

        return JSON.stringify(features);
      }
    },
    { match: /\{\{PROD_FEATURES\}\}/g,
      replacement: function() {
        var features = defeatureifyConfig({
          environment: 'production'
        }).enabled;

        return JSON.stringify(features);
      }
    },
  ]
});

var s3TestRunner = pickFiles(testConfig, {
  srcDir: '/tests',
  destDir: '/ember-tests',
  files: ['index.html']
});

s3TestRunner = replace(s3TestRunner, {
  files: ['ember-tests/index.html'],
  patterns: [
    { match: new RegExp('../ember', 'g'), replacement: './ember' },
    { match: new RegExp('../qunit/qunit.css', 'g'), replacement: 'http://code.jquery.com/qunit/qunit-1.15.0.css' },
    { match: new RegExp('../qunit/qunit.js', 'g'), replacement: 'http://code.jquery.com/qunit/qunit-1.15.0.js' },
    { match: new RegExp('../jquery/jquery.js', 'g'), replacement: 'http://code.jquery.com/jquery-1.11.1.js'}
  ]
});

// List of bower component trees that require no special handling.  These will
// be included in the distTrees for use within testsConfig/index.html
var bowerFiles = [
  pickFiles('config/package_manager_files', {
    srcDir: '/',
    destDir: '/'
  }),

  pickFiles('bower_components/qunit/qunit', {
    srcDir: '/',
    destDir: '/qunit'
  }),

  pickFiles('bower_components/jquery/dist', {
    files: ['jquery.js'],
    srcDir: '/',
    destDir: '/jquery'
  })
];

bowerFiles = mergeTrees(bowerFiles);

var emberDevTestHelpers = pickFiles('bower_components/ember-dev/addon', {
  srcDir: '/',
  destDir: '/ember-dev',
  files: ['**/*.js']
});

// iife - Immediately Invoking Function Expression
// http://en.wikipedia.org/wiki/Immediately-invoked_function_expression
var iifeStart = writeFile('iife-start', '(function() {');
var iifeStop  = writeFile('iife-stop', '})();');

/*
  For use in dependency resolution.  If referenced from within
  `lib/pacakage.js` under the vendorRequirements property will resolve
  dependency graph on behalf of requiring library.

  For example:
    ```
      'ember-metal': {trees: null,  vendorRequirements: ['backburner']}
    ```
 */
var vendoredPackages = {
  'loader':                vendoredPackage('loader'),
  'rsvp':                  vendoredEs6Package('rsvp'),
  'backburner':            vendoredEs6Package('backburner'),
  'router':                vendoredEs6Package('router.js'),
  'route-recognizer':      vendoredEs6Package('route-recognizer'),
  'dag-map':               vendoredEs6Package('dag-map'),
  'morph':                 htmlbarsPackage('morph'),
  'htmlbars-compiler':     htmlbarsPackage('htmlbars-compiler'),
  'htmlbars-syntax':       htmlbarsPackage('htmlbars-syntax'),
  'simple-html-tokenizer': htmlbarsPackage('simple-html-tokenizer'),
  'htmlbars-test-helpers': htmlbarsPackage('htmlbars-test-helpers', { singleFile: true } ),
  'htmlbars-util':         htmlbarsPackage('htmlbars-util'),
};

var packages = require('./lib/packages');

function es6Package(packageName) {
  var pkg = packages[packageName],
      libTree;

  /*
    Prematurely returns if already defined. Trees is (will be) an object that looks like:

    ```
      {lib: libTree, compiledTree: compiledTrees, vendorTrees: vendorTrees};
    ```
  */
  if (pkg['trees']) {
    return pkg['trees'];
  }

  /*
    Recursively load dependency graph as outlined in `lib/packages.js`

    #TODO: moar detail!!!
  */
  var dependencyTrees = packageDependencyTree(packageName);
  var vendorTrees = pkg.vendorTrees;

  /*
    The list of files to select. This is passed to `pickFiles` below.
  */
  var files = [ '**/*.js'];

  if (pkg.hasTemplates) {
    files.push('**/*.hbs');
  }

  /*
    For packages that are maintained by ember we assume the following structure:

    ```
    packages/ember-extension-support
      ├── lib
      │   ├── container_debug_adapter.js
      │   ├── data_adapter.js
      │   ├── initializers.js
      │   └── main.js
      ├── package.json
      └── tests
          ├── container_debug_adapter_test.js
          └── data_adapter_test.js
    ```

    And the following following will manipulate the above tree into something
    usuable for distribution
  */


  /*
    The following command will give us a libeTree which will look like the following:

    ```
      ember-extension-support
         ├── container_debug_adapter.js
         ├── data_adapter.js
         ├── initializers.js
         └── main.js
    ```

  */
  libTree = pickFiles('packages/' + packageName + '/lib', {
    srcDir: '/',
    files: files,
    destDir: packageName
  });

  /*
   Will rename the main.js file to packageName.js.

    ```
      ember-extension-support
         ├── container_debug_adapter.js
         ├── data_adapter.js
         ├── initializers.js
         └── ember-extension-support.js
    ```
  */
  libTree = moveFile(libTree, {
    srcFile: packageName + '/main.js',
    destFile: packageName + '.js'
  });

  var libJSHintTree = jshintTree(libTree);

  if (pkg.hasTemplates) {
    /*
      Utilizing the templateCompiler to compile inline templates to
      template functions.  This is done so that HTMLBars compiler is
      not required for running Ember.
    */
    libTree = inlineTemplatePrecompiler(libTree);
  }

  var testTree = pickFiles('packages/' + packageName + '/tests', {
    srcDir: '/',
    files: ['**/*.js'],
    destDir: '/' + packageName + '/tests'
  });

  var testJSHintTree = jshintTree(testTree);

  /*
    Merge jshint into testTree in order to ensure that if you have a jshint
    failure you'll see them fail in your browser tests
  */
  var testTrees;
  if (disableJSHint) {
    testTrees = testTree;
  } else {
    testTrees = mergeTrees([testTree, libJSHintTree, testJSHintTree]);
  }

  var compiledLib = concatES6([dependencyTrees, libTree], {
    includeLoader: true,
    vendorTrees: vendorTrees,
    inputFiles: [packageName + '/**/*.js', packageName + '.js'],
    destFile: '/packages/' + packageName + '.js'
  });
  var compiledTrees = [compiledLib];

  /*
    Produces tree for packages.  This will eventually be merged into a single
    file for use in browser tests.
  */
  var compiledTest = concatES6(testTrees, {
    includeLoader: false,
    inputFiles: ['**/*.js'],
    destFile: '/packages/' + packageName + '-tests.js'
  });
  if (!pkg.skipTests) { compiledTrees.push(compiledTest); }

  compiledTrees = mergeTrees(compiledTrees);

  // Memoizes trees.  Guard above ensures that if this is set will automatically return.
  pkg['trees'] = {lib: libTree, compiledTree: compiledTrees, vendorTrees: vendorTrees};

  // tests go boom if you try to pick them and they don't exists
  if (!pkg.skipTests) { pkg['trees'].tests = testTrees; }

  // Baboom!!  Return the trees.
  return pkg.trees;
}

/*
  Iterate over dependencyTree as specified within `lib/packages.js`.  Make sure
  all dependencies are met for each package
*/
function packageDependencyTree(packageName) {
  var dependencyTrees = packages[packageName]['dependencyTrees'];

  // Return if we've already processed this package
  if (dependencyTrees) {
    return dependencyTrees;
  } else {
    dependencyTrees = [];
  }

  var requiredDependencies = packages[packageName]['requirements'] || [];
  var vendoredDependencies = packages[packageName]['vendorRequirements'] || [];

  var libTrees = [];
  var vendorTrees = [];

  // Push vendorPackage tree onto vendorTrees array local hash lookup.  See
  // above.
  vendoredDependencies.forEach(function(dependency) {
    vendorTrees.push(vendoredPackages[dependency]);
  });

  /*
    For example (simplified for demonstration):
    ```
      {
        'ember-views':   {requirements: ['ember-runtime']},
        'ember-runtime': {requirements: ['container', 'ember-metal']},
        'container':     {requirements: []},
        'ember-metal':   {requirements: []}
      }
    ```

    When processing `ember-views` will process dependencies (this is recursive).
    This will call itself on `ember-runtime` which will in turn call itself on
    `container` and then `ember-metal` which (because it has no requirements)
    will terminate the recursion.

    Finally each recurse will return the dependency's lib tree.  So we end with
    an array of lib trees for each dependency in the graph
  */
  requiredDependencies.forEach(function(dependency) {
    libTrees.concat(packageDependencyTree(dependency));
    libTrees.push(es6Package(dependency).lib);
  }, this);

  /*
    Merge and return dependencyTrees.  Overwrite _MUST_ occur in order to
    prevent requirements from stepping on one another.
  */
  packages[packageName]['vendorTrees']            = mergeTrees(vendorTrees, {overwrite: true});
  return packages[packageName]['dependencyTrees'] = mergeTrees(libTrees, {overwrite: true});
}

var vendorTrees          = [];
var devSourceTrees       = [];
var prodSourceTrees      = [];
var testingSourceTrees   = [];
var testTrees            = [emberDevTestHelpers];
<<<<<<< HEAD
=======
var testHelpers          = [];
>>>>>>> fb30082a
var compiledPackageTrees = [];

for (var packageName in packages) {
  es6Package(packageName);
  var currentPackage = packages[packageName];
  var packagesTrees = currentPackage['trees'];

  if (currentPackage['vendorRequirements']) {
    currentPackage['vendorRequirements'].forEach(function(dependency) {
      vendorTrees.push(vendoredPackages[dependency]);
    });
  }

  if (packagesTrees.lib) {
    devSourceTrees.push(packagesTrees.lib);

    if (currentPackage.developmentOnly) {
      testingSourceTrees.push(packagesTrees.lib);
    } else {
      prodSourceTrees.push(packagesTrees.lib);
    }
  }

  if (packagesTrees.compiledTree) {
    compiledPackageTrees.push(packagesTrees.compiledTree);
  }

  if (packagesTrees.tests) {
    testTrees.push(packagesTrees.tests);
  }
}

compiledPackageTrees = mergeTrees(compiledPackageTrees);
vendorTrees = mergeTrees(vendorTrees);
devSourceTrees = mergeTrees(devSourceTrees);

testTrees   = mergeTrees(testTrees);


function htmlbarsPackage(packageName, _options) {
  var options = _options || {};
  var fileGlobs = [];

  if (!options.singleFile === true) {
    fileGlobs.push(packageName + '/**/*.js');
  }

  if (!options.ignoreMain === true) {
    fileGlobs.push(packageName + '.js');
  }

  var tree = pickFiles('node_modules/htmlbars/dist/es6/', {
    files: fileGlobs,
    srcDir: '/',
    destDir: '/'
  });

  tree = transpileES6(tree, {
    moduleName: true
  });

  if (env !== 'development' && !disableES3) {
    tree = es3recast(tree);
  }
  return tree;
}

/*
  Relies on bower to install other Ember micro libs.  Assumes that /lib is
  available and contains all the necessary ES6 modules necessary for the library
  to be required.  And compiles them.
*/
function vendoredEs6Package(packageName) {
  var tree = pickFiles('bower_components/' + packageName + '/lib', {
    srcDir: '/', destDir: '/'
  });

  var sourceTree = transpileES6(tree, {
    moduleName: true
  });

  if (env !== 'development' && !disableES3) {
    sourceTree = es3recast(sourceTree);
  }

  sourceTree = useStrictRemover(sourceTree);

  return sourceTree;
}

/*
 Takes devSourceTrees and compiles / concats into ember.js (final output).  If
 non-development will ensure that output is ES3 compliant.
*/
var compiledSource = concatES6(devSourceTrees, {
  es3Safe: env !== 'development',
  derequire: env !== 'development',
  includeLoader: true,
  bootstrapModule: 'ember',
  vendorTrees: vendorTrees,
  inputFiles: ['**/*.js'],
  destFile: '/ember.debug.js'
});

var deprecatedDebugFile = replace(compiledSource, {
  files: [ 'ember.debug.js' ],
  patterns: [
    { match: /var runningNonEmberDebugJS = false;/, replacement: 'var runningNonEmberDebugJS = true;'}
  ]
});
deprecatedDebugFile = concat(deprecatedDebugFile, {
  inputFiles: [ 'ember.debug.js' ],
  outputFile: '/ember.js'
});

/*
  Resolves dependencies for ember-runtime and compiles / concats them to /ember-runtime.js

  Dependency graph looks like this:

  ```
    'ember-runtime': {vendorRequirements: ['rsvp'], requirements: ['container', 'ember-metal']}
  ```
*/
function buildRuntimeTree() {
  es6Package('ember-runtime');
  var runtimeTrees = [packages['ember-runtime'].trees.lib];
  var runtimeVendorTrees = packages['ember-runtime'].vendorRequirements.map(function(req){ return vendoredPackages[req];});
  packages['ember-runtime'].requirements.forEach(function(req){
    es6Package(req);
    runtimeTrees.push(packages[req].trees.lib);
    (packages[req].vendorRequirements || []).forEach(function(vreq) {
      runtimeVendorTrees.push(vendoredPackages[vreq]);
    });
  });

  var compiledRuntime = concatES6(mergeTrees(runtimeTrees), {
    includeLoader: true,
    bootstrapModule: 'ember-runtime',
    vendorTrees: mergeTrees(runtimeVendorTrees),
    inputFiles: ['**/*.js'],
    destFile: '/ember-runtime.js'
  });


  var exportsTree = writeFile('export-ember', ';module.exports = Ember;\n');

  return concat(mergeTrees([compiledRuntime, exportsTree]), {
    wrapInEval: false,
    inputFiles: ['ember-runtime.js', 'export-ember'],
    outputFile: '/ember-runtime.js'
  });
}

// Generates prod build.  defeatureify increases the overall runtime speed of ember.js by
// ~10%.  See defeatureify.
var prodCompiledSource = concatES6(prodSourceTrees, {
  es3Safe: env !== 'development',
  derequire: env !== 'development',
  includeLoader: true,
  bootstrapModule: 'ember',
  vendorTrees: vendorTrees,
  inputFiles: ['**/*.js'],
  destFile: '/ember.prod.js',
  defeatureifyOptions: {
    stripDebug: true,
    environment: 'production'
  }
});

// Generates ember-testing.js to allow testing against production Ember builds.
var testingCompiledSource = concatES6(testingSourceTrees, {
  es3Safe: env !== 'development',
  derequire: env !== 'development',
  includeLoader: true,
  bootstrapModule: 'ember-testing',
  inputFiles: ['**/*.js'],
  destFile: '/ember-testing.js'
});

// Take prod output and minify.  This reduces filesize (as you'd expect)
var minCompiledSource = moveFile(prodCompiledSource, {
  srcFile: 'ember.prod.js',
  destFile: 'ember.min.js'
});
minCompiledSource = uglifyJavaScript(minCompiledSource, {
  mangle: true,
  compress: true
});

// Take testsTrees and compile them for consumption in the browser test suite.
var compiledTests = concatES6(testTrees, {
  es3Safe: env !== 'development',
  derequire: env !== 'development',
  includeLoader: true,
  inputFiles: ['**/*.js'],
  destFile: '/ember-tests.js'
});

// Take testsTrees and compile them for consumption in the browser test suite
// to be used by production builds
var prodCompiledTests = concatES6(testTrees, {
  es3Safe: env !== 'development',
  derequire: env !== 'development',
  includeLoader: true,
  inputFiles: ['**/*.js'],
  destFile: '/ember-tests.prod.js',
  defeatureifyOptions: {
    environment: 'production'
  }
});

var distTrees = [compiledSource, compiledTests, testingCompiledSource, testConfig, bowerFiles];

// If you are not running in dev add Production and Minify build to distTrees.
// This ensures development build speed is not affected by unnecessary
// minification and defeaturification
if (env !== 'development') {
<<<<<<< HEAD
=======
  distTrees.push(deprecatedDebugFile);
>>>>>>> fb30082a
  distTrees.push(s3TestRunner);
  distTrees.push(prodCompiledSource);
  distTrees.push(prodCompiledTests);

  if (!disableMin) {
    distTrees.push(minCompiledSource);
  }
  distTrees.push(buildRuntimeTree());
}

// merge distTrees and sub out version placeholders for distribution
distTrees = mergeTrees(distTrees);

if (enableDocs && ["serve", "s"].indexOf(process.argv[2]) !== -1 ) {
  distTrees = yuidocPlugin.addDocsToTree(distTrees);
}

distTrees = replace(distTrees, {
  files: [ '**/*.js', '**/*.json' ],
  patterns: [
    { match: /VERSION_STRING_PLACEHOLDER/g, replacement: getVersion() }
  ]
});

module.exports = distTrees;<|MERGE_RESOLUTION|>--- conflicted
+++ resolved
@@ -237,48 +237,6 @@
 */
 testConfig = replace(testConfig, {
   files: [ 'tests/index.html' ],
-<<<<<<< HEAD
-  patterns: [
-    { match: /\{\{DEV_FEATURES\}\}/g,
-      replacement: function() {
-        var features = defeatureifyConfig().enabled;
-
-        return JSON.stringify(features);
-      }
-    },
-    { match: /\{\{PROD_FEATURES\}\}/g,
-      replacement: function() {
-        var features = defeatureifyConfig({
-          environment: 'production'
-        }).enabled;
-
-        return JSON.stringify(features);
-      }
-    },
-  ]
-});
-
-var s3TestRunner = pickFiles(testConfig, {
-  srcDir: '/tests',
-  destDir: '/ember-tests',
-  files: ['index.html']
-});
-
-s3TestRunner = replace(s3TestRunner, {
-  files: ['ember-tests/index.html'],
-  patterns: [
-    { match: new RegExp('../ember', 'g'), replacement: './ember' },
-    { match: new RegExp('../qunit/qunit.css', 'g'), replacement: 'http://code.jquery.com/qunit/qunit-1.15.0.css' },
-    { match: new RegExp('../qunit/qunit.js', 'g'), replacement: 'http://code.jquery.com/qunit/qunit-1.15.0.js' },
-    { match: new RegExp('../handlebars/handlebars.js', 'g'), replacement: 'http://builds.handlebarsjs.com.s3.amazonaws.com/handlebars-v2.0.0.js' },
-    { match: new RegExp('../jquery/jquery.js', 'g'), replacement: 'http://code.jquery.com/jquery-1.11.1.js'}
-  ]
-});
-
-testConfig = replace(testConfig, {
-  files: [ 'tests/index.html' ],
-=======
->>>>>>> fb30082a
   patterns: [
     { match: /\{\{DEV_FEATURES\}\}/g,
       replacement: function() {
@@ -586,10 +544,7 @@
 var prodSourceTrees      = [];
 var testingSourceTrees   = [];
 var testTrees            = [emberDevTestHelpers];
-<<<<<<< HEAD
-=======
 var testHelpers          = [];
->>>>>>> fb30082a
 var compiledPackageTrees = [];
 
 for (var packageName in packages) {
@@ -808,10 +763,7 @@
 // This ensures development build speed is not affected by unnecessary
 // minification and defeaturification
 if (env !== 'development') {
-<<<<<<< HEAD
-=======
   distTrees.push(deprecatedDebugFile);
->>>>>>> fb30082a
   distTrees.push(s3TestRunner);
   distTrees.push(prodCompiledSource);
   distTrees.push(prodCompiledTests);
