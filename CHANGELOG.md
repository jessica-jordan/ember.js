--- conflicted
+++ resolved
@@ -1,78 +1,5 @@
 # Ember Changelog
 
-<<<<<<< HEAD
-### 1.10.0 (February 7, 2015)
-
-* [BUGFIX] Ensure that property case is normalized.
-* [BUGFIX] Prevent an error from being thrown if the errorThrown property is a string when catching unhandled promise rejections.
-* [BUGFIX] `contenteditable` elements should fire focus events in `ember-testing` click helper.
-* [BUGFIX] Remove HTMLBars from builds `ember.debug.js` and `ember.prod.js` builds. Please see http://emberjs.com/blog/2015/02/05/compiling-templates-in-1-10-0.html for more details.
-* [BUGFIX] Ensure that calling the `wait` testing helpe without routing works properly.
-* [BUGFIX] Ensure that a plus sign in query params are treated as spaces.
-* [BUGFIX] Fix broken `Ember.Test.unregisterWaiter` semantics.
-* [BUGFIX] Allow unbound helpers to add attributes.
-* [BUGFIX] Ensure compat helpers calling `options.fn` work.
-* [BUGFIX] Fix memory leak in view streams.
-* [BUGFIX] Don't render default layout for `Ember.TextField`.
-* Update HTMLBars version to v0.8.5:
-  * Allow numbers to be parsed as HTML in IE.
-  * Add namespace detection.
-  * Include line number in error thrown for unclosed HTML element.
-  * `removeAttribute` fix for IE <11 and SVG.
-  * Disable `cloneNodes` in IE8.
-  * Improve HTML validation and error messages thrown.
-  * Fix a number of template compliation issues in IE8.
-  * Use the correct namespace in `parseHTML` (fixes various issues that occur
-    when changing to and from alternate namespaces).
-  * Ensure values are converted to `String`'s when setting attributes (fixes issues in IE10 & IE11).
-  * Change `setProperty` and `morph` to remove an `undefined` attr value.
-* Remove dots from default resolver descriptions.
-* Add helpful assertion if a block helper is not found.
-* Make Ember.HTMLBars version of registerHelper private.
-* [BUGFIX] Add `options.types` and `options.hashTypes` for Handlebars compatible helpers.
-* [BUGFIX] Fix usage of `emptyView` with `{{#each}}` helper.
-* Assert if an attribute set statically and via bind-attr.  For example:
-  `<div class="foo" {{bind-attr class="bar"}}></div>` will now trigger an assertion (instead of
-  silently failing).
-* [BUGFIX] Fix deprecated bindAttr helper.
-* [BUGFIX] Do not allow both keyword and block params.
-* Cleanup HTMLBars public API
-  * Remove `Ember.HTMLBars.helper`.
-  * Remove internal `registerBoundHelper` function (use
-    `registerHelper('blah', makeViewHelper(SomeView))` or `registerHelper('blah', makeBoundHelper(func))`).
-* [BUGFIX] Fix Handlebars compat mode `registerHelper` interop with `makeViewHelper`.
-* [BUGFIX] Ensure that `mergedProperties` are properly merged when all properties are not present.
-* Add options argument to pass url to `Ember.deprecate`.
-* Deprecate `{{bind}}` helper.
-* Pass array to `Ember.computed.filter` callback
-* [BUGFIX] Prevent mandatory-setter when setter is already present.
-* Remove Handlebars from dependencies.
-* Fix error when parsing templates with invalid end tags.
-* [BUGFIX] Allow makeBoundHelper to be a sub-expression.
-* [BUGFIX] Allow compat makeBoundHelpers to be sub-expressions.
-* [BUGFIX] Export Ember.Handlebars compat shim for `Ember.Handlebars.SafeString` and `Ember.Handlebars.Utils.escapeExpression`.
-* [BUGFIX] Allow `Ember.inject` injected properties to be overridden (makes testing significantly easier).
-* [BUGFIX] Don’t assert uncaught RSVP rejections. We are already logging the error, but asserting breaks everything else on the run loop queue.
-* [BUGFIX] Allow tagName to be a CP (with deprecation).
-* [BUGFIX] Allow view instances in {{view}}.
-* [BUGFIX] Ensure bound attrs flush immediately.
-* [PERFORMANCE] Initialize views in preRender state.
-* [PERFORMANCE] `View#element` should not be observable.
-* Add ember-template-compiler package.
-* Rename `Ember.HTMLBars.registerASTPlugin` to `Ember.HTMLBars.registerPlugin`.
-* Export `ember-template-compiler.js`.
-* Escape `href`, `src`, and `background` attributes for `a`, `link`, `img`, and `iframe` elements.
-* Move debugging file output from `ember.js` to `ember.debug.js`.
-* Remove `templateData` property from views.
-* Restructure `Ember.libraries` to be more idiomatic.
-* Prevent creating an extra view for each select option.
-* Deprecate the block form of the bind helper.
-* Cleanup `Ember.CoreObject` init argument passing.
-* Allow all rejection types to be handled by default RSVP error handler.
-* Deprecate setting ContainerView#childViews.
-* [FEATURE] ember-htmlbars - Enable the HTMLBars rendering engine.
-* [FEATURE] ember-htmlbars-block-params - Enable block params feature for HTMLBars.
-=======
 ### 1.11.0-beta.1 (February 06, 2015)
 
 - [#10160](https://github.com/emberjs/ember.js/pull/10160) [FEATURE] Add index as an optional parameter to #each blocks [@tim-evans](https://github.com/tim-evans)
@@ -107,7 +34,6 @@
 
 * Allow `{{view}}` helper to properly handle view instances.
 * Escape `href`, `src`, and `background` attributes for `a`, `link`, `img`, and `iframe` elements.
->>>>>>> c68812cf
 
 ### 1.9.0 (December 8, 2014)
 
@@ -121,11 +47,7 @@
 * Enable `Ember.run.join` to return a value even if within an existing run loop.
 * Update `Ember.EventDispatcher` to use `Ember.run.join`. This is required so that synchronous
   events (like focus) do not spawn a nested run loop.
-<<<<<<< HEAD
-* Deprecate context switching for of {{each}}.
-=======
 * Deprecate context switching form of {{each}}.
->>>>>>> c68812cf
 * Deprecate context switching form of {{with}}.
 * Add improved error message when a component lookup fails.
 * Ensure that component actions that are subscribed to, trigger an assertion when unhandled. Consider the following example:
@@ -136,12 +58,7 @@
 {{some-other-component action="saveMe"}}
 ```
 
-<<<<<<< HEAD
-Clearly, `component-a` has subscribed to `some-other-component`'s `action`. Previously, if `component-a` did not handle the action
-it would silently continue.  Now, an assertion would be triggered.
-=======
 Clearly, `component-a` has subscribed to `some-other-component`'s `action`. Previously, if `component-a` did not handle the action, it would silently continue.  Now, an assertion would be triggered.
->>>>>>> c68812cf
 
 * [PERF] Speedup Mixin creation.
 * [BREAKING] Require Handlebars 2.0. See [blog post](http://emberjs.com/blog/2014/10/16/handlebars-update.html) for details.
@@ -160,17 +77,6 @@
 * [FEATURE] ember-routing-fire-activate-deactivate-events.
 * [FEATURE] ember-testing-pause-test.
 
-<<<<<<< HEAD
-### Ember 1.8.1 (November, 4, 2014)
-
-* [BUGFIX] Make sure that `{{view}}` can accept a Ember.View instance.
-* [BUGFIX] Throw an assertion if `classNameBindings` are specified on a tag-less view.
-* [BUGFIX] Setting an `attributeBinding` for `class` attribute triggers assertion.
-* [BUGFIX] Fix `htmlSafe` to allow non-strings in unescaped code.
-* [BUGFIX] Add support for null prototype object to mandatory setter code. Prevents errors when operating on Ember Data `meta` objects.
-* [BUGFIX] Fix an issue with select/each that causes the last item rendered to be selected.
-=======
->>>>>>> c68812cf
 
 ### Ember 1.8.1 (November, 4, 2014)
 
